<script setup lang="ts">
import { type ComputedRef, type Ref } from 'vue';
import { type DataTableHeader } from 'vuetify';
import { Routes } from '@/router/routes';
import { type Report } from '@/types/reports';
import { calculateTotalProfitLoss } from '@/utils/report';

const expanded: Ref<Report[]> = ref([]);
const reportStore = useReportsStore();
const { fetchReports, deleteReport, isLatestReport } = reportStore;
const { reports } = storeToRefs(reportStore);
const { t } = useI18n();

const items = computed(() =>
  get(reports).entries.map((value, index) => ({
    ...value,
    id: index
  }))
);

const limits = computed(() => ({
  total: get(reports).entriesFound,
  limit: get(reports).entriesLimit
}));

const tableHeaders: ComputedRef<DataTableHeader[]> = computed(() => [
  {
    text: t('profit_loss_reports.columns.start'),
    value: 'startTs'
  },
  {
    text: t('profit_loss_reports.columns.end'),
    value: 'endTs'
  },
  {
    text: t('profit_loss_reports.columns.taxfree_profit_loss'),
    value: 'free',
    align: 'end'
  },
  {
    text: t('profit_loss_reports.columns.taxable_profit_loss'),
    value: 'taxable',
    align: 'end'
  },
  {
<<<<<<< HEAD
    text: t('profit_loss_reports.columns.size'),
    value: 'sizeOnDisk',
    align: 'end'
  },
  {
    text: t('profit_loss_reports.columns.created'),
=======
    text: tc('profit_loss_reports.columns.created'),
>>>>>>> b0a726f4
    value: 'timestamp',
    align: 'end'
  },
  {
    text: t('profit_loss_reports.columns.actions'),
    value: 'actions',
    align: 'end',
    width: 140,
    sortable: false
  },
  { text: '', value: 'expand', align: 'end', sortable: false }
]);

onBeforeMount(async () => await fetchReports());

const showUpgradeMessage = computed(
  () =>
    get(reports).entriesLimit > 0 &&
    get(reports).entriesLimit < get(reports).entriesFound
);

const getReportUrl = (identifier: number) => {
  const url = Routes.PROFIT_LOSS_REPORT;
  return url.replace(':id', identifier.toString());
};

const latestReport = (reportId: number) => get(isLatestReport(reportId));

const expand = (item: Report) => {
  set(expanded, get(expanded).includes(item) ? [] : [item]);
};
</script>

<template>
  <card outlined-body>
    <template #title>
      {{ t('profit_loss_reports.title') }}
    </template>
    <data-table
      :headers="tableHeaders"
      :items="items"
      sort-by="timestamp"
      single-expand
      :expanded.sync="expanded"
    >
      <template v-if="showUpgradeMessage" #body.prepend="{ headers }">
        <upgrade-row
          :total="limits.total"
          :limit="limits.limit"
          :colspan="headers.length"
          :label="t('profit_loss_reports.title')"
        />
      </template>
      <template #item.timestamp="{ item }">
        <date-display :timestamp="item.timestamp" />
      </template>
      <template #item.startTs="{ item }">
        <date-display no-time :timestamp="item.startTs" />
      </template>
      <template #item.endTs="{ item }">
        <date-display no-time :timestamp="item.endTs" />
      </template>
      <template #item.free="{ item }">
        <amount-display
          force-currency
          pnl
          :value="calculateTotalProfitLoss(item).free"
          :fiat-currency="item.settings.profitCurrency"
        />
      </template>
      <template #item.taxable="{ item }">
        <amount-display
          force-currency
          pnl
          :value="calculateTotalProfitLoss(item).taxable"
          :fiat-currency="item.settings.profitCurrency"
        />
      </template>
      <template #item.actions="{ item }">
        <export-report-csv v-if="latestReport(item.identifier)" icon />
        <v-tooltip top open-delay="400">
          <template #activator="{ on, attrs }">
            <v-btn
              icon
              color="primary"
              v-bind="attrs"
              :to="getReportUrl(item.identifier)"
              v-on="on"
            >
              <v-icon small>mdi-open-in-app</v-icon>
            </v-btn>
          </template>
          <span>{{ t('reports_table.load.tooltip') }}</span>
        </v-tooltip>

        <v-tooltip top open-delay="400">
          <template #activator="{ on, attrs }">
            <v-btn
              icon
              color="primary"
              v-bind="attrs"
              @click="deleteReport(item.identifier)"
              v-on="on"
            >
              <v-icon small>mdi-delete</v-icon>
            </v-btn>
          </template>
          <span>{{ t('reports_table.delete.tooltip') }}</span>
        </v-tooltip>
      </template>
      <template #expanded-item="{ headers, item }">
        <table-expand-container visible :colspan="headers.length">
          <profit-loss-overview
            flat
            :report="item"
            :symbol="item.settings.profitCurrency"
          />
        </table-expand-container>
      </template>
      <template #item.expand="{ item }">
        <row-expander
          :expanded="expanded.includes(item)"
          @click="expand(item)"
        />
      </template>
    </data-table>
  </card>
</template><|MERGE_RESOLUTION|>--- conflicted
+++ resolved
@@ -43,16 +43,7 @@
     align: 'end'
   },
   {
-<<<<<<< HEAD
-    text: t('profit_loss_reports.columns.size'),
-    value: 'sizeOnDisk',
-    align: 'end'
-  },
-  {
     text: t('profit_loss_reports.columns.created'),
-=======
-    text: tc('profit_loss_reports.columns.created'),
->>>>>>> b0a726f4
     value: 'timestamp',
     align: 'end'
   },
