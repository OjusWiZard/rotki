--- conflicted
+++ resolved
@@ -131,13 +131,8 @@
     - drop column removed from the transaction logs
     - make the blockchain column not nullable since we use `NONE` as string
     """
-<<<<<<< HEAD
-    progress_handler.set_total_steps(4)
+    progress_handler.set_total_steps(6)
     with db.user_read_write() as write_cursor:
-=======
-    progress_handler.set_total_steps(6)
-    with db.user_write() as write_cursor:
->>>>>>> 37d8cbda
         _update_nft_table(write_cursor)
         progress_handler.new_step()
         _remove_log_removed_column(write_cursor)
