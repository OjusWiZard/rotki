import json
import logging
import os
import re
import shutil
import tempfile
from collections import defaultdict
from contextlib import contextmanager
from pathlib import Path
from typing import (
    Any,
    Dict,
    Iterator,
    List,
    Literal,
    Optional,
    Sequence,
    Set,
    Tuple,
    Type,
    Union,
    cast,
    overload,
)

from pysqlcipher3 import dbapi2 as sqlcipher

from rotkehlchen.accounting.structures.balance import BalanceType
from rotkehlchen.accounting.structures.types import ActionType
from rotkehlchen.assets.asset import Asset, EthereumToken
from rotkehlchen.balances.manual import ManuallyTrackedBalance
from rotkehlchen.chain.bitcoin.hdkey import HDKey
from rotkehlchen.chain.bitcoin.xpub import (
    XpubData,
    XpubDerivedAddressData,
    deserialize_derivation_path_for_db,
)
from rotkehlchen.chain.ethereum.interfaces.ammswap import (
    SUSHISWAP_TRADES_PREFIX,
    UNISWAP_TRADES_PREFIX,
)
from rotkehlchen.chain.ethereum.interfaces.ammswap.types import EventType, LiquidityPoolEvent
from rotkehlchen.chain.ethereum.modules.aave.common import atoken_to_asset
from rotkehlchen.chain.ethereum.modules.aave.structures import AaveEvent, aave_event_from_db
from rotkehlchen.chain.ethereum.modules.adex import (
    ADEX_EVENTS_PREFIX,
    AdexEventType,
    Bond,
    ChannelWithdraw,
    Unbond,
    UnbondRequest,
    deserialize_adex_event_from_db,
)
from rotkehlchen.chain.ethereum.modules.balancer import (
    BALANCER_EVENTS_PREFIX,
    BALANCER_TRADES_PREFIX,
)
from rotkehlchen.chain.ethereum.modules.sushiswap import SUSHISWAP_EVENTS_PREFIX
from rotkehlchen.chain.ethereum.modules.uniswap import UNISWAP_EVENTS_PREFIX
from rotkehlchen.chain.ethereum.trades import AMMSwap
from rotkehlchen.chain.ethereum.types import NodeName, WeightedNode
from rotkehlchen.constants.assets import A_ETH, A_ETH2, A_USD
from rotkehlchen.constants.ethereum import YEARN_VAULTS_PREFIX, YEARN_VAULTS_V2_PREFIX
from rotkehlchen.constants.limits import FREE_ASSET_MOVEMENTS_LIMIT, FREE_TRADES_LIMIT
from rotkehlchen.constants.misc import NFT_DIRECTIVE, ONE, ZERO
from rotkehlchen.constants.timing import HOUR_IN_SECONDS
from rotkehlchen.db.constants import (
    BINANCE_MARKETS_KEY,
    KRAKEN_ACCOUNT_TYPE_KEY,
    USER_CREDENTIAL_MAPPING_KEYS,
)
from rotkehlchen.db.drivers.gevent import DBConnection, DBConnectionType, DBCursor
from rotkehlchen.db.eth2 import ETH2_DEPOSITS_PREFIX
from rotkehlchen.db.ethtx import DBEthTx
from rotkehlchen.db.filtering import AssetMovementsFilterQuery, TradesFilterQuery
from rotkehlchen.db.loopring import DBLoopring
from rotkehlchen.db.misc import detect_sqlcipher_version
from rotkehlchen.db.schema import DB_SCRIPT_CREATE_TABLES
from rotkehlchen.db.schema_transient import DB_SCRIPT_CREATE_TRANSIENT_TABLES
from rotkehlchen.db.settings import (
    DEFAULT_PREMIUM_SHOULD_SYNC,
    ROTKEHLCHEN_DB_VERSION,
    ROTKEHLCHEN_TRANSIENT_DB_VERSION,
    DBSettings,
    ModifiableDBSettings,
    db_settings_from_dict,
)
from rotkehlchen.db.upgrade_manager import DBUpgradeManager
from rotkehlchen.db.utils import (
    BlockchainAccounts,
    DBAssetBalance,
    LocationData,
    SingleDBAssetBalance,
    Tag,
    combine_asset_balances,
    deserialize_tags_from_db,
    form_query_to_filter_timestamps,
    insert_tag_mappings,
    is_valid_db_blockchain_account,
    need_cursor,
    need_writable_cursor,
    str_to_bool,
)
from rotkehlchen.errors.api import AuthenticationError, IncorrectApiKeyFormat
from rotkehlchen.errors.asset import UnknownAsset, UnsupportedAsset
from rotkehlchen.errors.misc import InputError, SystemPermissionError, TagConstraintError
from rotkehlchen.errors.serialization import DeserializationError
from rotkehlchen.exchanges.data_structures import AssetMovement, MarginPosition, Trade
from rotkehlchen.exchanges.ftx import FTX_SUBACCOUNT_DB_SETTING
from rotkehlchen.exchanges.kraken import KrakenAccountType
from rotkehlchen.exchanges.manager import SUPPORTED_EXCHANGES
from rotkehlchen.fval import FVal
from rotkehlchen.globaldb.handler import GlobalDBHandler
from rotkehlchen.logging import RotkehlchenLogsAdapter
from rotkehlchen.premium.premium import PremiumCredentials
from rotkehlchen.serialization.deserialize import deserialize_hex_color_code
from rotkehlchen.types import (
    ApiKey,
    ApiSecret,
    AssetMovementCategory,
    BlockchainAccountData,
    BTCAddress,
    ChecksumEthAddress,
    ExchangeApiCredentials,
    ExternalService,
    ExternalServiceApiCredentials,
    HexColorCode,
    ListOfBlockchainAddresses,
    Location,
    ModuleName,
    SupportedBlockchain,
    Timestamp,
    TradeType,
)
from rotkehlchen.user_messages import MessagesAggregator
from rotkehlchen.utils.hashing import file_md5
from rotkehlchen.utils.misc import ts_now
from rotkehlchen.utils.serialization import rlk_jsondumps

logger = logging.getLogger(__name__)
log = RotkehlchenLogsAdapter(logger)

KDF_ITER = 64000
DBINFO_FILENAME = 'dbinfo.json'
MAIN_DB_NAME = 'rotkehlchen.db'
TRANSIENT_DB_NAME = 'rotkehlchen_transient.db'

DBTupleType = Literal[
    'trade',
    'asset_movement',
    'margin_position',
    'ethereum_transaction',
    'amm_swap',
    'accounting_event',
    'history_event',
]

# Tuples that contain first the name of a table and then the columns that
# reference assets ids. This is used to query all assets that a user owns.
TABLES_WITH_ASSETS = (
    ('aave_events', 'asset1', 'asset2'),
    ('yearn_vaults_events', 'from_asset', 'to_asset'),
    ('manually_tracked_balances', 'asset'),
    ('trades', 'base_asset', 'quote_asset', 'fee_currency'),
    ('margin_positions', 'pl_currency', 'fee_currency'),
    ('asset_movements', 'asset', 'fee_asset'),
    ('ledger_actions', 'asset', 'rate_asset'),
    ('amm_swaps', 'token0_identifier', 'token1_identifier'),
    ('amm_events', 'token0_identifier', 'token1_identifier'),
    ('adex_events', 'token'),
    ('balancer_events', 'pool_address_token'),
    ('timed_balances', 'currency'),
)

SETTING_TO_DEFAULT_TYPE = {
    'version': (int, ROTKEHLCHEN_DB_VERSION),
    'last_write_ts': (int, Timestamp(0)),
    'last_data_upload_ts': (int, Timestamp(0)),
    'premium_should_sync': (str_to_bool, DEFAULT_PREMIUM_SHOULD_SYNC),
    'main_currency': (Asset, A_USD),
}


DB_BACKUP_RE = re.compile(r'(\d+)_rotkehlchen_db_v(\d+).backup')


def _protect_password_sqlcipher(password: str) -> str:
    """A double quote in the password would close the string. To escape it double it

    source: https://stackoverflow.com/a/603579/110395
"""
    return password.replace(r'"', r'""')


def db_tuple_to_str(
        data: Tuple[Any, ...],
        tuple_type: DBTupleType,
) -> str:
    """Turns a tuple DB entry for trade, or asset_movement into a user readable string

    This is only intended for error messages.

    TODO: Add some unit tests
    """
    if tuple_type == 'trade':
        return (
            f'{TradeType.deserialize_from_db(data[5])} trade with id {data[0]} '
            f'in {Location.deserialize_from_db(data[2])} and base/quote asset {data[3]} / '
            f'{data[4]} at timestamp {data[1]}'
        )
    if tuple_type == 'asset_movement':
        return (
            f'{AssetMovementCategory.deserialize_from_db(data[2])} of '
            f'{data[4]} with id {data[0]} '
            f'in {Location.deserialize_from_db(data[1])} at timestamp {data[3]}'
        )
    if tuple_type == 'margin_position':
        return (
            f'Margin position with id {data[0]} in  {Location.deserialize_from_db(data[1])} '
            f'for {data[5]} closed at timestamp {data[3]}'
        )
    if tuple_type == 'ethereum_transaction':
        return f'Ethereum transaction with hash "{data[0].hex()}"'
    if tuple_type == 'amm_swap':
        return (
            f'AMM swap with id {data[0]}-{data[1]} '
            f'in {Location.deserialize_from_db(data[6])} '
        )
    if tuple_type == 'history_event':
        return (
            f'History event with event identifier {data[0]} from '
            f'{Location.deserialize_from_db(data[3])}.'
        )

    raise AssertionError('db_tuple_to_str() called with invalid tuple_type {tuple_type}')


# https://stackoverflow.com/questions/4814167/storing-time-series-data-relational-or-non
# http://www.sql-join.com/sql-join-types

class DBHandler:
    def __init__(
            self,
            user_data_dir: Path,
            password: str,
            msg_aggregator: MessagesAggregator,
            initial_settings: Optional[ModifiableDBSettings],
            sql_vm_instructions_cb: int,
    ):
        """Database constructor

        May raise:
        - DBUpgradeError if the rotki DB version is newer than the software or
        there is a DB upgrade and there is an error.
        - AuthenticationError if SQLCipher version problems are detected
        - SystemPermissionError if the DB file's permissions are not correct
        """
        self.msg_aggregator = msg_aggregator
        self.user_data_dir = user_data_dir
        self.sql_vm_instructions_cb = sql_vm_instructions_cb
        self.sqlcipher_version = detect_sqlcipher_version()
        self.last_write_ts: Optional[Timestamp] = None
        self.conn: DBConnection = None  # type: ignore
        self.conn_transient: DBConnection = None  # type: ignore
        self._connect(password)
        self._run_actions_after_first_connection(password)
        with self.user_write() as cursor:
            if initial_settings is not None:
                self.set_settings(cursor, initial_settings)
            self.update_owned_assets_in_globaldb(cursor)
            self.add_globaldb_assetids(cursor)

    def __del__(self) -> None:
        self.logout()

    def logout(self) -> None:
        if self.conn is not None:
            self.disconnect(conn_attribute='conn')
        if self.conn_transient is not None:
            self.disconnect(conn_attribute='conn_transient')
        try:
            dbinfo = {'sqlcipher_version': self.sqlcipher_version, 'md5_hash': self.get_md5hash()}
        except (SystemPermissionError, FileNotFoundError) as e:
            # If there is problems opening the DB at destruction just log and exit
            log.error(f'At DB teardown could not open the DB: {str(e)}')
            return

        with open(self.user_data_dir / DBINFO_FILENAME, 'w') as f:
            f.write(rlk_jsondumps(dbinfo))

    def _run_actions_after_first_connection(self, password: str) -> None:
        """Perform the actions that are needed after the first DB connection

        Such as:
            - DB Upgrades
            - Create tables that are missing for new version

        May raise:
        - AuthenticationError if a wrong password is given or if the DB is corrupt
        - DBUpgradeError if there is a problem with DB upgrading
        """
        # Run upgrades if needed
        fresh_db = DBUpgradeManager(self).run_upgrades()
        # create tables if needed (first run - or some new tables)
        self.conn.executescript(DB_SCRIPT_CREATE_TABLES)
        if fresh_db:  # add DB version. https://github.com/rotki/rotki/issues/3744
            cursor = self.conn.cursor()
            cursor.execute(
                'INSERT OR REPLACE INTO settings(name, value) VALUES(?, ?)',
                ('version', str(ROTKEHLCHEN_DB_VERSION)),
            )
        # set up transient connection
        self._connect(password, conn_attribute='conn_transient')
        # creating tables if necessary
        if self.conn_transient:
            transient_version = 0
            cursor = self.conn_transient.cursor()
            try:
                result = cursor.execute('SELECT value FROM settings WHERE name=?', ('version',)).fetchone()  # noqa: E501
                if result is not None:
                    transient_version = int(result[0])
            except sqlcipher.DatabaseError:
                pass   # not created yet

            if transient_version != ROTKEHLCHEN_TRANSIENT_DB_VERSION:
                # "upgrade" transient DB
                tables = list(cursor.execute('select name from sqlite_master where type is "table"'))  # noqa: E501
                cursor.executescript('PRAGMA foreign_keys = OFF;')
                cursor.executescript(';'.join([f'DROP TABLE IF EXISTS {name[0]}' for name in tables]))  # noqa: E501
                cursor.executescript('PRAGMA foreign_keys = ON;')
            self.conn_transient.executescript(DB_SCRIPT_CREATE_TRANSIENT_TABLES)
            cursor.execute(
                'INSERT OR IGNORE INTO settings(name, value) VALUES(?, ?)',
                ('version', str(ROTKEHLCHEN_TRANSIENT_DB_VERSION)),
            )
            self.conn_transient.commit()

    def get_md5hash(self, transient: bool = False) -> str:
        """Get the md5hash of the DB

        May raise:
        - SystemPermissionError if there are permission errors when accessing the DB
        """
        assert self.conn is None, 'md5hash should be taken only with a closed DB'
        if transient:  # type: ignore
            return file_md5(self.user_data_dir / TRANSIENT_DB_NAME)
        return file_md5(self.user_data_dir / MAIN_DB_NAME)

    @overload
    def get_setting(self, cursor: 'DBCursor', name: Literal['version']) -> int:
        ...

    @overload
    def get_setting(self, cursor: 'DBCursor', name: Literal['last_write_ts', 'last_data_upload_ts']) -> Timestamp:  # noqa: E501
        ...

    @overload
    def get_setting(self, cursor: 'DBCursor', name: Literal['premium_should_sync']) -> bool:
        ...

    @overload
    def get_setting(self, cursor: 'DBCursor', name: Literal['main_currency']) -> Asset:
        ...

    def get_setting(  # pylint: disable=no-self-use
            self,
            cursor: 'DBCursor',
            name: Literal['version', 'last_write_ts', 'last_data_upload_ts', 'premium_should_sync', 'main_currency'],  # noqa: E501
    ) -> Union[int, Timestamp, bool, Asset]:
        deserializer, default_value = SETTING_TO_DEFAULT_TYPE[name]
        cursor.execute(
            'SELECT value FROM settings WHERE name=?;', (name,),
        )
        result = cursor.fetchone()
        if result is not None:
            return deserializer(result[0])  # type: ignore

        return default_value  # type: ignore

    def set_setting(  # pylint: disable=no-self-use
            self,
            write_cursor: 'DBCursor',
            name: Literal['version', 'last_write_ts', 'last_data_upload_ts', 'premium_should_sync'],  # noqa: E501
            value: Union[int, Timestamp],
    ) -> None:
        write_cursor.execute(
            'INSERT OR REPLACE INTO settings(name, value) VALUES(?, ?)',
            (name, str(value)),
        )

    def _connect(
            self,
            password: str,
            conn_attribute: Literal['conn', 'conn_transient'] = 'conn',
    ) -> None:
        """Connect to the DB using password

        May raise:
        - SystemPermissionError if we are unable to open the DB file,
        probably due to permission errors
        - AuthenticationError if the given password is not the right one for the DB
        """
        if conn_attribute == 'conn':
            fullpath = self.user_data_dir / MAIN_DB_NAME
            connection_type = DBConnectionType.USER
        else:
            fullpath = self.user_data_dir / TRANSIENT_DB_NAME
            connection_type = DBConnectionType.TRANSIENT
        try:
            conn = DBConnection(
                path=str(fullpath),
                connection_type=connection_type,
                sql_vm_instructions_cb=self.sql_vm_instructions_cb,
            )
        except sqlcipher.OperationalError as e:  # pylint: disable=no-member
            raise SystemPermissionError(
                f'Could not open database file: {fullpath}. Permission errors?',
            ) from e

        password_for_sqlcipher = _protect_password_sqlcipher(password)
        script = f'PRAGMA key="{password_for_sqlcipher}";'
        if self.sqlcipher_version == 3:
            script += f'PRAGMA kdf_iter={KDF_ITER};'
        try:
            conn.executescript(script)
            conn.execute('PRAGMA foreign_keys=ON')
            # Optimizations for the combined trades view
            # the following will fail with DatabaseError in case of wrong password.
            # If this goes away at any point it needs to be replaced by something
            # that checks the password is correct at this same point in the code
            conn.execute('PRAGMA cache_size = -32768')
        except sqlcipher.DatabaseError as e:  # pylint: disable=no-member
            raise AuthenticationError(
                'Wrong password or invalid/corrupt database for user',
            ) from e

        setattr(self, conn_attribute, conn)

    def _change_password(
            self,
            new_password: str,
            conn_attribute: Literal['conn', 'conn_transient'],
    ) -> bool:
        conn = getattr(self, conn_attribute, None)
        if conn is None:
            log.error(
                f'Attempted to change password for {conn_attribute} '
                f'database but no such DB connection exists',
            )
            return False
        new_password_for_sqlcipher = _protect_password_sqlcipher(new_password)
        script = f'PRAGMA rekey="{new_password_for_sqlcipher}";'
        if self.sqlcipher_version == 3:
            script += f'PRAGMA kdf_iter={KDF_ITER};'
        try:
            conn.executescript(script)
        except sqlcipher.OperationalError as e:  # pylint: disable=no-member
            log.error(
                f'At change password could not re-key the open {conn_attribute} '
                f'database: {str(e)}',
            )
            return False
        return True

    def change_password(self, new_password: str) -> bool:
        """Changes the password for the currently logged in user"""
        result = (
            self._change_password(new_password, 'conn') and
            self._change_password(new_password, 'conn_transient')
        )
        return result

    def disconnect(self, conn_attribute: Literal['conn', 'conn_transient'] = 'conn') -> None:
        conn = getattr(self, conn_attribute, None)
        if conn:
            conn.close()
            setattr(self, conn_attribute, None)

    def export_unencrypted(self, temppath: Path) -> None:
        self.conn.executescript(
            'ATTACH DATABASE "{}" AS plaintext KEY "";'
            'SELECT sqlcipher_export("plaintext");'
            'DETACH DATABASE plaintext;'.format(temppath),
        )

    def import_unencrypted(self, unencrypted_db_data: bytes, password: str) -> None:
        """Imports an unencrypted DB from raw data

        May raise:
        - DBUpgradeError if the rotki DB version is newer than the software or
        there is a DB upgrade and there is an error.
        - AuthenticationError if the wrong password is given
        """
        self.disconnect()
        rdbpath = self.user_data_dir / MAIN_DB_NAME
        # Make copy of existing encrypted DB before removing it
        shutil.copy2(
            rdbpath,
            self.user_data_dir / 'rotkehlchen_temp_backup.db',
        )
        rdbpath.unlink()

        # dump the unencrypted data into a temporary file
        with tempfile.TemporaryDirectory() as tmpdirname:
            tempdbpath = os.path.join(tmpdirname, 'temp.db')
            with open(tempdbpath, 'wb') as f:
                f.write(unencrypted_db_data)

            # Now attach to the unencrypted DB and copy it to our DB and encrypt it
            self.conn = DBConnection(
                path=tempdbpath,
                connection_type=DBConnectionType.USER,
                sql_vm_instructions_cb=self.sql_vm_instructions_cb,
            )
            password_for_sqlcipher = _protect_password_sqlcipher(password)
            script = f'ATTACH DATABASE "{rdbpath}" AS encrypted KEY "{password_for_sqlcipher}";'
            if self.sqlcipher_version == 3:
                script += f'PRAGMA encrypted.kdf_iter={KDF_ITER};'
            script += 'SELECT sqlcipher_export("encrypted");DETACH DATABASE encrypted;'
            self.conn.executescript(script)
            self.disconnect()

        try:
            self._connect(password)
        except SystemPermissionError as e:
            raise AssertionError(
                f'Permission error when reopening the DB. {str(e)}. Should never happen here',
            ) from e
        self._run_actions_after_first_connection(password)
        # all went okay, remove the original temp backup
        (self.user_data_dir / 'rotkehlchen_temp_backup.db').unlink()

    @contextmanager
    def user_write(self) -> Iterator[DBCursor]:
        """Get a write context for the user db and after write is finished
        also update the last write timestamp
        """
        cursor = self.conn.cursor()
        try:
            yield cursor
        except Exception:
            self.conn.rollback()
            raise
        else:
            # Also keep it in memory for faster querying
            self.last_write_ts = ts_now()
            cursor.execute(
                'INSERT OR REPLACE INTO settings(name, value) VALUES(?, ?)',
                ('last_write_ts', str(self.last_write_ts)),
            )
            self.conn.commit()
        finally:
            cursor.close()

    @contextmanager
    def transient_write(self) -> Iterator[DBCursor]:
        """Get a write context for the transient user db and after write is finished
        also commit
        """
        cursor = self.conn_transient.cursor()
        try:
            yield cursor
        except Exception:
            self.conn.rollback()
            raise
        else:
            self.conn_transient.commit()
        finally:
            cursor.close()

    # pylint: disable=no-self-use
    def get_settings(self, cursor: 'DBCursor', have_premium: bool = False) -> DBSettings:
        """Aggregates settings from DB and from the given args and returns the settings object"""
        cursor.execute('SELECT name, value FROM settings;')
        settings_dict = {}
        for q in cursor:
            settings_dict[q[0]] = q[1]

        # Also add the non-DB saved settings
        settings_dict['have_premium'] = have_premium
        return db_settings_from_dict(settings_dict, self.msg_aggregator)

    # pylint: disable=no-self-use
    def set_settings(self, write_cursor: 'DBCursor', settings: ModifiableDBSettings) -> None:
        settings_dict = settings.serialize()
        write_cursor.executemany(
            'INSERT OR REPLACE INTO settings(name, value) VALUES(?, ?)',
            list(settings_dict.items()),
        )

    # pylint: disable=no-self-use
    @need_writable_cursor('user_write')
    def add_external_service_credentials(
            self,
            write_cursor: 'DBCursor',
            credentials: List[ExternalServiceApiCredentials],
    ) -> None:
        write_cursor.executemany(
            'INSERT OR REPLACE INTO external_service_credentials(name, api_key) VALUES(?, ?)',
            [c.serialize_for_db() for c in credentials],
        )

    def delete_external_service_credentials(self, services: List[ExternalService]) -> None:
        with self.user_write() as cursor:
            cursor.executemany(
                'DELETE FROM external_service_credentials WHERE name=?;',
                [(service.name.lower(),) for service in services],
            )

    def get_all_external_service_credentials(self) -> List[ExternalServiceApiCredentials]:
        """Returns a list with all the external service credentials saved in the DB"""
        with self.conn.read_ctx() as cursor:
            cursor.execute('SELECT name, api_key from external_service_credentials;')

            result = []
            for q in cursor:
                try:
                    service = ExternalService.deserialize(q[0])
                except DeserializationError:
                    log.error(f'Unknown external service name "{q[0]}" found in the DB')
                    continue

                result.append(ExternalServiceApiCredentials(
                    service=service,
                    api_key=q[1],
                ))
        return result

    def get_external_service_credentials(
            self,
            service_name: ExternalService,
    ) -> Optional[ExternalServiceApiCredentials]:
        """If existing it returns the external service credentials for the given service"""
        with self.conn.read_ctx() as cursor:
            cursor.execute(
                'SELECT api_key from external_service_credentials WHERE name=?;',
                (service_name.name.lower(),),
            )
            result = cursor.fetchone()
            if result is None:
                return None

            # There can only be 1 result, since name is the primary key of the table
            return ExternalServiceApiCredentials(service=service_name, api_key=result[0])

    # pylint: disable=no-self-use
    @need_writable_cursor('user_write')
    def add_to_ignored_assets(self, write_cursor: 'DBCursor', asset: Asset) -> None:
        write_cursor.execute(
            'INSERT INTO multisettings(name, value) VALUES(?, ?)',
            ('ignored_asset', asset.identifier),
        )

    # pylint: disable=no-self-use
    def remove_from_ignored_assets(self, write_cursor: 'DBCursor', asset: Asset) -> None:
        write_cursor.execute(
            'DELETE FROM multisettings WHERE name="ignored_asset" AND value=?;',
            (asset.identifier,),
        )

    def get_ignored_assets(self, cursor: 'DBCursor') -> List[Asset]:
        cursor.execute(
            'SELECT value FROM multisettings WHERE name="ignored_asset";',
        )
        assets = []
        for asset_setting in cursor:
            try:
                asset = Asset(asset_setting[0])
            except UnknownAsset:
                msg = (
                    f'Found unknown asset {asset_setting[0]} in the list of ignored '
                    f'assets. Removing it.'
                )
                with self.user_write() as write_cursor:
                    write_cursor.execute(
                        'DELETE FROM multisettings WHERE name="ignored_asset" AND value=?;',
                        (asset_setting[0],),
                    )
                self.msg_aggregator.add_warning(msg)
                continue

            assets.append(asset)

        return assets

    def add_to_ignored_action_ids(
            self,
            write_cursor: 'DBCursor',
            action_type: ActionType,
            identifiers: List[str],
    ) -> None:
        """Adds a list of identifiers to be ignored for a given action type

        Raises InputError in case of adding already existing ignored action
        """
        tuples = [(action_type.serialize_for_db(), x) for x in identifiers]
        try:
            write_cursor.executemany(
                'INSERT INTO ignored_actions(type, identifier) VALUES(?, ?)',
                tuples,
            )
        except sqlcipher.IntegrityError as e:  # pylint: disable=no-member
            raise InputError('One of the given action ids already exists in the dataase') from e  # noqa: E501

    def remove_from_ignored_action_ids(
            self,
            write_cursor: 'DBCursor',
            action_type: ActionType,
            identifiers: List[str],
    ) -> None:
        """Removes a list of identifiers to be ignored for a given action type

        Raises InputError in case of removing an action that is not in the DB
        """
        tuples = [(action_type.serialize_for_db(), x) for x in identifiers]
        write_cursor.executemany(
            'DELETE FROM ignored_actions WHERE type=? AND identifier=?;',
            tuples,
        )
        affected_rows = write_cursor.rowcount
        if affected_rows != len(identifiers):
            raise InputError(
                f'Tried to remove {len(identifiers) - affected_rows} '
                f'ignored actions that do not exist',
            )

    # pylint: disable=no-self-use
    def get_ignored_action_ids(
            self,
            cursor: 'DBCursor',
            action_type: Optional[ActionType],
    ) -> Dict[ActionType, List[str]]:
        query = 'SELECT type, identifier from ignored_actions'
        tuples: Tuple
        if action_type is None:
            query += ';'
            tuples = ()
        else:
            query += ' WHERE type=?;'
            tuples = (action_type.serialize_for_db(),)

        cursor.execute(query, tuples)
        mapping = defaultdict(list)
        for entry in cursor:
            mapping[ActionType.deserialize_from_db(entry[0])].append(entry[1])

        return mapping

    # pylint: disable=no-self-use
    def add_multiple_balances(self, write_cursor: 'DBCursor', balances: List[DBAssetBalance]) -> None:  # noqa: E501
        """Execute addition of multiple balances in the DB"""
        serialized_balances = [balance.serialize_for_db() for balance in balances]
        try:
            write_cursor.executemany(
<<<<<<< HEAD
                'INSERT INTO timed_balances('
                '    timestamp, currency, amount, usd_value, category) '
                ' VALUES(?, ?, ?, ?, ?)',
=======
                'INSERT INTO timed_balances(category, time, currency, amount, usd_value) '
                'VALUES(?, ?, ?, ?, ?)',
>>>>>>> c64be27a
                serialized_balances,
            )
        except sqlcipher.IntegrityError as e:  # pylint: disable=no-member
            raise InputError(
                'Adding timed_balance failed. Either unknown asset identifier '
                'or an entry for the given timestamp already exists',
            ) from e

    # pylint: disable=no-self-use
    def add_aave_events(self, write_cursor: 'DBCursor', address: ChecksumEthAddress, events: Sequence[AaveEvent]) -> None:  # noqa: E501
        for e in events:
            event_tuple = e.to_db_tuple(address)
            try:
                write_cursor.execute(
                    'INSERT INTO aave_events( '
                    'address, '
                    'event_type, '
                    'block_number, '
                    'timestamp, '
                    'tx_hash, '
                    'log_index, '
                    'asset1, '
                    'asset1_amount, '
                    'asset1_usd_value, '
                    'asset2, '
                    'asset2amount_borrowrate_feeamount, '
                    'asset2usd_value_accruedinterest_feeusdvalue, '
                    'borrow_rate_mode) '

                    'VALUES (?, ?, ?, ?, ?, ?, ?, ?, ?, ? , ? , ? , ?)',
                    event_tuple,
                )
            except sqlcipher.IntegrityError:  # pylint: disable=no-member
                self.msg_aggregator.add_warning(
                    f'Tried to add an aave event that already exists in the DB. '
                    f'Event data: {event_tuple}. Skipping...',
                )
                continue

    def get_aave_events(
            self,
            cursor: 'DBCursor',
            address: ChecksumEthAddress,
            atoken: Optional[EthereumToken] = None,
    ) -> List[AaveEvent]:
        """Get aave for a single address and a single aToken """
        querystr = 'SELECT * FROM aave_events '
        values: Tuple
        if atoken is not None:  # when called by blockchain
            underlying_token = atoken_to_asset(atoken)
            if underlying_token is None:  # should never happen
                self.msg_aggregator.add_error(
                    'Tried to query aave events for atoken with no underlying token. '
                    'Returning no events.',
                )
                return []

            querystr += 'WHERE address = ? AND (asset1=? OR asset1=?);'
            values = (address, atoken.identifier, underlying_token.identifier)
        else:  # called by graph
            querystr += 'WHERE address = ?;'
            values = (address,)

        events = []
        cursor.execute(querystr, values)
        for result in cursor:
            try:
                event = aave_event_from_db(result)
            except DeserializationError:
                continue  # skip entry. Above function should already log an error
            events.append(event)

        return events

    def delete_aave_data(self, write_cursor: 'DBCursor') -> None:
        """Delete all historical aave event data"""
        write_cursor.execute('DELETE FROM aave_events;')
        write_cursor.execute('DELETE FROM used_query_ranges WHERE name LIKE "aave_events%";')

    def add_adex_events(
            self,
            write_cursor: 'DBCursor',
            events: Sequence[Union[Bond, Unbond, UnbondRequest, ChannelWithdraw]],
    ) -> None:
        query = (
            """
            INSERT INTO adex_events (
                tx_hash,
                address,
                identity_address,
                timestamp,
                type,
                pool_id,
                amount,
                usd_value,
                bond_id,
                nonce,
                slashed_at,
                unlock_at,
                channel_id,
                token,
                log_index
            )
            VALUES (?, ?, ?, ?, ?, ?, ?, ?, ?, ?, ?, ?, ?, ?, ?)
            """
        )
        for event in events:
            event_tuple = event.to_db_tuple()
            try:
                write_cursor.execute(query, event_tuple)
            except sqlcipher.IntegrityError:  # pylint: disable=no-member
                self.msg_aggregator.add_warning(
                    f'Tried to add an AdEx event that already exists in the DB. '
                    f'Event data: {event_tuple}. Skipping event.',
                )
                continue

    # pylint: disable=no-self-use
    @need_cursor('conn.read_ctx')
    def get_adex_events(
            self,
            cursor: 'DBCursor',
            from_timestamp: Optional[Timestamp] = None,
            to_timestamp: Optional[Timestamp] = None,
            address: Optional[ChecksumEthAddress] = None,
            bond_id: Optional[str] = None,
            event_type: Optional[AdexEventType] = None,
    ) -> List[Union[Bond, Unbond, UnbondRequest, ChannelWithdraw]]:
        """Returns a list of AdEx events optionally filtered by time and address.
        """
        query = 'SELECT * FROM adex_events '
        # Timestamp filters are omitted, done via `form_query_to_filter_timestamps`
        filters = []
        if address is not None:
            filters.append(f'address="{address}" ')
        if bond_id is not None:
            filters.append(f'bond_id="{bond_id}"')
        if event_type is not None:
            filters.append(f'type="{str(event_type)}"')

        if filters:
            query += 'WHERE '
            query += 'AND '.join(filters)

        query, bindings = form_query_to_filter_timestamps(
            query=query,
            timestamp_attribute='timestamp',
            from_ts=from_timestamp,
            to_ts=to_timestamp,
        )
        events = []
        cursor.execute(query, bindings)
        for event_tuple in cursor:
            try:
                event = deserialize_adex_event_from_db(event_tuple)
            except DeserializationError as e:
                self.msg_aggregator.add_error(
                    f'Error deserializing AdEx event from the DB. Skipping event. '
                    f'Error was: {str(e)}',
                )
                continue
            events.append(event)

        return events

    def delete_adex_events_data(self, write_cursor: 'DBCursor') -> None:
        """Delete all historical AdEx events data"""
        write_cursor.execute('DELETE FROM adex_events;')
        write_cursor.execute(
            'DELETE FROM used_query_ranges WHERE name LIKE ?', (f'{ADEX_EVENTS_PREFIX}%',),
        )

    def delete_balancer_trades_data(self, write_cursor: 'DBCursor') -> None:
        """Delete all historical Balancer trades data"""
        write_cursor.execute(
            'DELETE FROM amm_swaps WHERE location=?',
            (Location.BALANCER.serialize_for_db(),),  # pylint: disable=no-member
        )
        write_cursor.execute(
            'DELETE FROM used_query_ranges WHERE name LIKE ?',
            (f'{BALANCER_TRADES_PREFIX}%',),
        )

    def delete_balancer_events_data(self, write_cursor: 'DBCursor') -> None:
        """Delete all historical Balancer events data"""
        write_cursor.execute('DELETE FROM balancer_events;')
        write_cursor.execute(
            'DELETE FROM used_query_ranges WHERE name LIKE ?',
            (f'{BALANCER_EVENTS_PREFIX}%',),
        )

    def delete_eth2_deposits(self, write_cursor: 'DBCursor') -> None:
        """Delete all historical ETH2 eth2_deposits data"""
        write_cursor.execute('DELETE FROM eth2_deposits;')
        write_cursor.execute(
            'DELETE FROM used_query_ranges WHERE name LIKE ?',
            (f'{ETH2_DEPOSITS_PREFIX}%',),
        )

    def delete_eth2_daily_stats(self, write_cursor: 'DBCursor') -> None:
        """Delete all historical ETH2 eth2_daily_staking_details data"""
        write_cursor.execute('DELETE FROM eth2_daily_staking_details;')

    def add_amm_events(self, write_cursor: 'DBCursor', events: Sequence[LiquidityPoolEvent]) -> None:  # noqa: E501
        query = (
            """
            INSERT INTO amm_events (
                tx_hash,
                log_index,
                address,
                timestamp,
                type,
                pool_address,
                token0_identifier,
                token1_identifier,
                amount0,
                amount1,
                usd_price,
                lp_amount
            )
            VALUES (?, ?, ?, ?, ?, ?, ?, ?, ?, ?, ?, ?)
            """
        )
        for event in events:
            event_tuple = event.to_db_tuple()
            try:
                write_cursor.execute(query, event_tuple)
            except sqlcipher.IntegrityError:  # pylint: disable=no-member
                self.msg_aggregator.add_warning(
                    f'Tried to add an AMM event that already exists in the DB. '
                    f'Event data: {event_tuple}. Skipping event.',
                )
                continue

    def get_amm_events(
            self,
            cursor: 'DBCursor',
            events: List[EventType],
            from_ts: Optional[Timestamp] = None,
            to_ts: Optional[Timestamp] = None,
            address: Optional[ChecksumEthAddress] = None,
    ) -> List[LiquidityPoolEvent]:
        """Returns a list of amm events optionally filtered by time, location
        and address
        """
        events_sql_str = ", ".join([f'"{EventType.serialize_for_db(event)}"' for event in events])
        querystr = f'SELECT * FROM amm_events WHERE amm_events.type IN ({events_sql_str}) '

        # Timestamp filters are omitted, done via `form_query_to_filter_timestamps`
        if address is not None:
            querystr += f'AND address="{address}" '

        querystr, bindings = form_query_to_filter_timestamps(querystr, 'timestamp', from_ts, to_ts)

        cursor.execute(querystr, bindings)
        db_events = []
        for event_tuple in cursor:
            try:
                event = LiquidityPoolEvent.deserialize_from_db(event_tuple)
            except DeserializationError as e:
                self.msg_aggregator.add_error(
                    f'Error deserializing AMM event from the DB. Skipping event. '
                    f'Error was: {str(e)}',
                )
                continue
            except UnknownAsset as e:
                self.msg_aggregator.add_error(
                    f'Error deserializing AMM event from the DB. Skipping event. '
                    f'Unknown asset {e.asset_name} found',
                )
                continue
            db_events.append(event)

        return db_events

    def purge_module_data(self, module_name: Optional[ModuleName]) -> None:
        with self.user_write() as cursor:
            if module_name is None:
                self.delete_uniswap_trades_data(cursor)
                self.delete_uniswap_events_data(cursor)
                self.delete_sushiswap_trades_data(cursor)
                self.delete_sushiswap_events_data(cursor)
                self.delete_balancer_trades_data(cursor)
                self.delete_balancer_events_data(cursor)
                self.delete_aave_data(cursor)
                self.delete_adex_events_data(cursor)
                self.delete_yearn_vaults_data(write_cursor=cursor, version=1)
                self.delete_yearn_vaults_data(write_cursor=cursor, version=2)
                self.delete_loopring_data(cursor)
                self.delete_eth2_deposits(cursor)
                self.delete_eth2_daily_stats(cursor)
                log.debug('Purged all module data from the DB')
                return

            if module_name == 'uniswap':
                self.delete_uniswap_trades_data(cursor)
                self.delete_uniswap_events_data(cursor)
            elif module_name == 'sushiswap':
                self.delete_sushiswap_trades_data(cursor)
                self.delete_sushiswap_events_data(cursor)
            elif module_name == 'balancer':
                self.delete_balancer_trades_data(cursor)
                self.delete_balancer_events_data(cursor)
            elif module_name == 'aave':
                self.delete_aave_data(cursor)
            elif module_name == 'adex':
                self.delete_adex_events_data(cursor)
            elif module_name == 'yearn_vaults':
                self.delete_yearn_vaults_data(write_cursor=cursor, version=1)
            elif module_name == 'yearn_vaults_v2':
                self.delete_yearn_vaults_data(write_cursor=cursor, version=2)
            elif module_name == 'loopring':
                self.delete_loopring_data(cursor)
            elif module_name == 'eth2':
                self.delete_eth2_deposits(cursor)
                self.delete_eth2_daily_stats(cursor)
            else:
                log.debug(f'Requested to purge {module_name} data from the DB but nothing to do')
                return

            log.debug(f'Purged {module_name} data from the DB')

    def delete_uniswap_trades_data(self, write_cursor: DBCursor) -> None:
        """Delete all historical Uniswap trades data"""
        write_cursor.execute(
            'DELETE FROM amm_swaps WHERE location=?',
            (Location.UNISWAP.serialize_for_db(),),  # pylint: disable=no-member
        )
        write_cursor.execute(
            'DELETE FROM used_query_ranges WHERE name LIKE ?',
            (f'{UNISWAP_TRADES_PREFIX}%',),
        )

    def delete_uniswap_events_data(self, write_cursor: DBCursor) -> None:
        """Delete all historical Uniswap events data"""
        write_cursor.execute(
            'DELETE FROM amm_events WHERE amm_events.type IN (?, ?);',
            (EventType.serialize_for_db(EventType.MINT_UNISWAP), EventType.serialize_for_db(EventType.BURN_UNISWAP)),  # noqa: E501
        )
        write_cursor.execute(
            'DELETE FROM used_query_ranges WHERE name LIKE ?',
            (f'{UNISWAP_EVENTS_PREFIX}%',),
        )

    def delete_sushiswap_trades_data(self, write_cursor: DBCursor) -> None:
        """Delete all historical Sushiswap trades data"""
        write_cursor.execute(
            'DELETE FROM amm_swaps WHERE location=?',
            (Location.SUSHISWAP.serialize_for_db(),),  # pylint: disable=no-member
        )
        write_cursor.execute(
            'DELETE FROM used_query_ranges WHERE name LIKE ?',
            (f'{SUSHISWAP_TRADES_PREFIX}%',),
        )

    def delete_sushiswap_events_data(self, write_cursor: DBCursor) -> None:
        """Delete all historical Sushiswap events data"""
        write_cursor.execute(
            'DELETE FROM amm_events WHERE amm_events.type IN (?, ?)',
            (EventType.serialize_for_db(EventType.MINT_SUSHISWAP), EventType.serialize_for_db(EventType.BURN_SUSHISWAP)),  # noqa: E501
        )
        write_cursor.execute(
            'DELETE FROM used_query_ranges WHERE name LIKE ?',
            (f'{SUSHISWAP_EVENTS_PREFIX}%',),
        )

    def delete_yearn_vaults_data(self, write_cursor: 'DBCursor', version: int) -> None:
        """Delete all historical yearn vault events data"""
        if version not in (1, 2):
            log.error(f'Called delete yearn vault data with non valid version {version}')
            return None
        prefix = YEARN_VAULTS_PREFIX
        if version == 2:
            prefix = YEARN_VAULTS_V2_PREFIX
        write_cursor.execute('DELETE FROM yearn_vaults_events WHERE version=?', (version,))
        write_cursor.execute('DELETE FROM used_query_ranges WHERE name LIKE ?', (f'{prefix}%',))
        return None

    def delete_loopring_data(self, write_cursor: 'DBCursor') -> None:
        """Delete all loopring related data"""
        write_cursor.execute('DELETE FROM multisettings WHERE name LIKE "loopring_%";')

    # pylint: disable=no-self-use
    def get_used_query_range(self, cursor: 'DBCursor', name: str) -> Optional[Tuple[Timestamp, Timestamp]]:  # noqa: E501
        """Get the last start/end timestamp range that has been queried for name

        Currently possible names are:
        - {exchange_location_name}_trades_{exchange_name}
        - {exchange_location_name}_margins_{exchange_name}
        - {exchange_location_name}_asset_movements_{exchange_name}
        - {exchange_location_name}_ledger_actions_{exchange_name}
        - {location}_history_events_{optional_label}
        - aave_events_{address}
        - yearn_vaults_events_{address}
        - yearn_vaults_v2_events_{address}
        """
        cursor.execute('SELECT start_ts, end_ts from used_query_ranges WHERE name=?', (name,))
        result = cursor.fetchone()
        if result is None:
            return None

        return Timestamp(int(result[0])), Timestamp(int(result[1]))

    def delete_used_query_range_for_exchange(self, write_cursor: 'DBCursor', location: Location) -> None:  # noqa: E501
        """Delete the query ranges for the given exchange name"""
        write_cursor.execute(
            'DELETE FROM used_query_ranges WHERE name LIKE ? ESCAPE ?;',
            (f'{str(location)}\\_%', '\\'),
        )

    def purge_exchange_data(self, write_cursor: 'DBCursor', location: Location) -> None:
        self.delete_used_query_range_for_exchange(write_cursor=write_cursor, location=location)
        write_cursor.execute(
            'DELETE FROM trades WHERE location = ?;',
            (location.serialize_for_db(),),
        )
        write_cursor.execute(
            'DELETE FROM asset_movements WHERE location = ?;',
            (location.serialize_for_db(),),
        )
        write_cursor.execute(
            'DELETE FROM ledger_actions WHERE location = ?;',
            (location.serialize_for_db(),),
        )
        write_cursor.execute(
            'DELETE FROM asset_movements WHERE location = ?;',
            (location.serialize_for_db(),),
        )
        write_cursor.execute(
            'DELETE FROM history_events WHERE location = ?;',
            (location.serialize_for_db(),),
        )

    def update_used_query_range(self, write_cursor: 'DBCursor', name: str, start_ts: Timestamp, end_ts: Timestamp) -> None:  # noqa: E501
        write_cursor.execute(
            'INSERT OR REPLACE INTO used_query_ranges(name, start_ts, end_ts) VALUES (?, ?, ?)',
            (name, str(start_ts), str(end_ts)),
        )

    def update_used_block_query_range(self, write_cursor: 'DBCursor', name: str, from_block: int, to_block: int) -> None:  # noqa: E501
        self.update_used_query_range(write_cursor, name, from_block, to_block)  # type: ignore

    def get_last_balance_save_time(self, cursor: 'DBCursor') -> Timestamp:
        cursor.execute(
            'SELECT MAX(timestamp) from timed_location_data',
        )
        result = cursor.fetchone()
        if result is None or result[0] is None:
            return Timestamp(0)

        return Timestamp(int(result[0]))

    def add_multiple_location_data(self, write_cursor: 'DBCursor', location_data: List[LocationData]) -> None:  # noqa: E501
        """Execute addition of multiple location data in the DB"""
        for entry in location_data:
            try:
                write_cursor.execute(
                    'INSERT INTO timed_location_data('
                    '    timestamp, location, usd_value) '
                    ' VALUES(?, ?, ?)',
                    (entry.time, entry.location, entry.usd_value),
                )
            except sqlcipher.IntegrityError as e:  # pylint: disable=no-member
                raise InputError(
                    f'Tried to add a timed_location_data for '
                    f'{str(Location.deserialize_from_db(entry.location))} at'
                    f' already existing timestamp {entry.time}.',
                ) from e

    # pylint: disable=no-self-use
    def add_blockchain_accounts(
            self,
            write_cursor: 'DBCursor',
            blockchain: SupportedBlockchain,
            account_data: List[BlockchainAccountData],
    ) -> None:
        # Insert the blockchain account addresses and labels to the DB
        tuples = [(
            blockchain.value,
            entry.address,
            entry.label,
        ) for entry in account_data]
        try:
            write_cursor.executemany(
                'INSERT INTO blockchain_accounts(blockchain, account, label) VALUES (?, ?, ?)',
                tuples,
            )
        except sqlcipher.IntegrityError as e:  # pylint: disable=no-member
            raise InputError(
                f'Blockchain account/s {[x.address for x in account_data]} already exist',
            ) from e

        insert_tag_mappings(write_cursor=write_cursor, data=account_data, object_reference_keys=['address'])  # noqa: E501

    def edit_blockchain_accounts(
            self,
            write_cursor: 'DBCursor',
            blockchain: SupportedBlockchain,
            account_data: List[BlockchainAccountData],
    ) -> None:
        """Edit the given blockchain accounts

        At this point in the calling chain we should already know that:
        - All tags exist in the DB
        - All accounts exist in the DB
        """
        # Delete the current tag mappings for all affected accounts
        write_cursor.executemany(
            'DELETE FROM tag_mappings WHERE '
            'object_reference = ?;', [(x.address,) for x in account_data],
        )

        # Update the blockchain account labels in the DB
        tuples = [(
            entry.label,
            entry.address,
            blockchain.value,
        ) for entry in account_data]
        write_cursor.executemany(
            'UPDATE blockchain_accounts SET label=? WHERE account=? AND blockchain=?;', tuples,
        )
        if write_cursor.rowcount != len(account_data):
            msg = (
                f'When updating blockchain accounts {len(account_data)} entries should '
                f'have been edited but only {write_cursor.rowcount} were. Should not happen.'
            )
            log.error(msg)
            raise InputError(msg)

        insert_tag_mappings(write_cursor=write_cursor, data=account_data, object_reference_keys=['address'])  # noqa: E501

    def remove_blockchain_accounts(
            self,
            write_cursor: 'DBCursor',
            blockchain: SupportedBlockchain,
            accounts: ListOfBlockchainAddresses,
    ) -> None:
        """Removes the given blockchain accounts from the DB

        May raise:
        - InputError if any of the given accounts to delete did not exist
        """
        # First remove all transaction related information for this address.
        # Needs to happen before the address is removed since removing the address
        # will also remove ethtx_address_mappings, thus making it impossible
        # to figure out which transactions are touched by this address
        if blockchain == SupportedBlockchain.ETHEREUM:
            for address in accounts:
                self.delete_data_for_ethereum_address(write_cursor, address)  # type: ignore

        tuples = [(blockchain.value, x) for x in accounts]
        account_tuples = [(x,) for x in accounts]

        write_cursor.executemany(
            'DELETE FROM tag_mappings WHERE '
            'object_reference = ?;', account_tuples,
        )
        write_cursor.executemany(
            'DELETE FROM blockchain_accounts WHERE '
            'blockchain = ? and account = ?;', tuples,
        )
        affected_rows = write_cursor.rowcount
        if affected_rows != len(accounts):
            raise InputError(
                f'Tried to remove {len(accounts) - affected_rows} '
                f'{blockchain.value} accounts that do not exist',
            )

    def _get_address_details(
            self,
            cursor: 'DBCursor',
            address: ChecksumEthAddress,
    ) -> Tuple[Optional[Dict[str, Any]], Optional[Timestamp]]:
        query = cursor.execute(
            'SELECT tokens_list, timestamp FROM ethereum_accounts_details WHERE account = ?',
            (address,),
        )
        result = query.fetchall()
        if len(result) == 0:
            return None, None  # no saved entry

        last_update_ts = Timestamp(result[0][1])
        try:
            json_ret = json.loads(result[0][0])
        except json.decoder.JSONDecodeError as e:
            # This should never happen
            self.msg_aggregator.add_warning(
                f'Found undecodeable json {result[0][0]} in the DB for {address}.'
                f'Error: {str(e)}',
            )
            return None, last_update_ts

        if not isinstance(json_ret, dict):
            # This can happen if the DB is old and still has only a list of saved tokens
            return None, last_update_ts  # In that case just consider it outdated

        return json_ret, last_update_ts

    def get_tokens_for_address(
            self,
            cursor: 'DBCursor',
            address: ChecksumEthAddress,
    ) -> Tuple[Optional[List[EthereumToken]], Optional[Timestamp]]:
        """Gets the detected tokens for the given address if the given current time
        is recent enough.

        If not, or if there is no saved entry, return None
        """
        json_ret, last_update_ts = self._get_address_details(cursor, address)
        if json_ret is None:
            return None, last_update_ts
        tokens_list = json_ret.get('tokens', None)
        if tokens_list is None:
            return None, last_update_ts

        if not isinstance(tokens_list, list):
            # This should never happen
            self.msg_aggregator.add_warning(
                f'Found non-list tokens_list {json_ret} in the DB for {address}.',
            )
            return None, last_update_ts

        if len(tokens_list) == 0:
            return None, last_update_ts

        returned_list = []
        for x in tokens_list:
            try:
                token = EthereumToken.from_identifier(x)
            except (DeserializationError, UnknownAsset):
                token = None
            if token is None:
                self.msg_aggregator.add_warning(
                    f'Could not deserialize {x} as a token when reading latest '
                    f'tokens list of {address}',
                )
                continue

            returned_list.append(token)

        return returned_list, last_update_ts

    def _get_address_details_json(self, cursor: 'DBCursor', address: ChecksumEthAddress) -> Optional[Dict[str, Any]]:  # noqa: E501
        query = cursor.execute(
            'SELECT tokens_list, timestamp FROM ethereum_accounts_details WHERE account = ?',
            (address,),
        )
        result = query.fetchall()
        if len(result) == 0:
            return None  # no saved entry

        try:
            json_ret = json.loads(result[0][0])
        except json.decoder.JSONDecodeError as e:
            # This should never happen
            self.msg_aggregator.add_warning(
                f'Found undecodeable json {result[0][0]} in the DB for {address}.'
                f'Error: {str(e)}',
            )
            return None

        return json_ret

    def save_tokens_for_address(
            self,
            write_cursor: 'DBCursor',
            address: ChecksumEthAddress,
            tokens: List[EthereumToken],
    ) -> None:
        """Saves detected tokens for an address"""
        old_details = self._get_address_details_json(write_cursor, address)
        new_details = {}
        if old_details and 'univ2_lp_tokens' in old_details:
            new_details['univ2_lp_tokens'] = old_details['univ2_lp_tokens']
        new_details['tokens'] = [x.identifier for x in tokens]
        now = ts_now()
        write_cursor.execute(
            'INSERT OR REPLACE INTO ethereum_accounts_details '
            '(account, tokens_list, timestamp) VALUES (?, ?, ?)',
            (address, json.dumps(new_details), now),
        )

    def get_blockchain_accounts(self, cursor: 'DBCursor') -> BlockchainAccounts:
        """Returns a Blockchain accounts instance containing all blockchain account addresses"""
        eth_list = []
        btc_list = []
        bch_list = []
        ksm_list = []
        dot_list = []
        avax_list = []

        supported_blockchains = {blockchain.value for blockchain in SupportedBlockchain}
        cursor.execute(
            'SELECT blockchain, account FROM blockchain_accounts;',
        )
        for entry in cursor:
            if entry[0] not in supported_blockchains:
                log.warning(f'Unknown blockchain {entry[0]} found in DB. Ignoring...')
                continue

            if not is_valid_db_blockchain_account(blockchain=entry[0], account=entry[1]):
                self.msg_aggregator.add_warning(
                    f'Invalid {entry[0]} account in DB: {entry[1]}. '
                    f'This should not happen unless the DB was manually modified. '
                    f'Skipping entry. This needs to be fixed manually. If you '
                    f'can not do that alone ask for help in the issue tracker',
                )
                continue

            if entry[0] == SupportedBlockchain.BITCOIN.value:
                btc_list.append(entry[1])
            elif entry[0] == SupportedBlockchain.BITCOIN_CASH.value:
                bch_list.append(entry[1])
            elif entry[0] == SupportedBlockchain.ETHEREUM.value:
                eth_list.append(entry[1])
            elif entry[0] == SupportedBlockchain.KUSAMA.value:
                ksm_list.append(entry[1])
            elif entry[0] == SupportedBlockchain.AVALANCHE.value:
                avax_list.append(entry[1])
            elif entry[0] == SupportedBlockchain.POLKADOT.value:
                dot_list.append(entry[1])

        return BlockchainAccounts(eth=eth_list, btc=btc_list, bch=bch_list, ksm=ksm_list, dot=dot_list, avax=avax_list)  # noqa: E501

    def get_blockchain_account_data(
            self,
            cursor: 'DBCursor',
            blockchain: SupportedBlockchain,
    ) -> List[BlockchainAccountData]:
        """Returns account data for a particular blockchain.

        Each account entry contains address and potentially label and tags
        """
        query = cursor.execute(
            'SELECT A.account, A.label, group_concat(B.tag_name,",") '
            'FROM blockchain_accounts AS A '
            'LEFT OUTER JOIN tag_mappings AS B ON B.object_reference = A.account '
            'WHERE A.blockchain=? GROUP BY account;',
            (blockchain.value,),
        )

        data = []
        for entry in query:
            tags = deserialize_tags_from_db(entry[2])
            data.append(BlockchainAccountData(
                address=entry[0],
                label=entry[1],
                tags=tags,
            ))

        return data

    def get_manually_tracked_balances(
            self,
            cursor: 'DBCursor',
            balance_type: Optional[BalanceType] = BalanceType.ASSET,
    ) -> List[ManuallyTrackedBalance]:
        """Returns the manually tracked balances from the DB"""
        query_balance_type = ''
        if balance_type is not None:
            query_balance_type = f'WHERE A.category="{balance_type.serialize_for_db()}"'
        query = cursor.execute(
            f'SELECT A.asset, A.label, A.amount, A.location, group_concat(B.tag_name,","), '
            f'A.category, A.id FROM manually_tracked_balances as A '
            f'LEFT OUTER JOIN tag_mappings as B on B.object_reference = A.id '
            f'{query_balance_type} GROUP BY label;',
        )

        data = []
        for entry in query:
            tags = deserialize_tags_from_db(entry[4])
            try:
                balance_type = BalanceType.deserialize_from_db(entry[5])
                data.append(ManuallyTrackedBalance(
                    id=entry[6],
                    asset=Asset(entry[0]),
                    label=entry[1],
                    amount=FVal(entry[2]),
                    location=Location.deserialize_from_db(entry[3]),
                    tags=tags,
                    balance_type=balance_type,
                ))
            except (DeserializationError, UnknownAsset, UnsupportedAsset, ValueError) as e:
                # ValueError would be due to FVal failing
                self.msg_aggregator.add_warning(
                    f'Unexpected data in a ManuallyTrackedBalance entry in the DB: {str(e)}',
                )

        return data

    # pylint: disable=no-self-use
    def add_manually_tracked_balances(self, write_cursor: 'DBCursor', data: List[ManuallyTrackedBalance]) -> None:  # noqa: E501
        """Adds manually tracked balances in the DB

        May raise:
        - InputError if one of the given balance entries already exist in the DB
        """
        # Insert the manually tracked balances in the DB
        try:
            for entry in data:
                write_cursor.execute(
                    'INSERT INTO manually_tracked_balances(asset, label, amount, location, category) '  # noqa: E501
                    'VALUES (?, ?, ?, ?, ?)', (entry.asset.identifier, entry.label, str(entry.amount), entry.location.serialize_for_db(), entry.balance_type.serialize_for_db()),  # noqa: E501
                )
                entry.id = write_cursor.lastrowid
        except sqlcipher.IntegrityError as e:  # pylint: disable=no-member
            raise InputError(
                f'One of the manually tracked balance entries already exists in the DB. {str(e)}',
            ) from e

        insert_tag_mappings(write_cursor=write_cursor, data=data, object_reference_keys=['id'])

        # make sure assets are included in the global db user owned assets
        GlobalDBHandler().add_user_owned_assets([x.asset for x in data])

    def edit_manually_tracked_balances(self, write_cursor: 'DBCursor', data: List[ManuallyTrackedBalance]) -> None:  # noqa: E501
        """Edits manually tracked balances

        Edits the manually tracked balances for each of the given balance labels.

        At this point in the calling chain we should already know that:
        - All tags exist in the DB

        May raise:
        - InputError if any of the manually tracked balance labels to edit do not
        exist in the DB
        """
        # Delete the current tag mappings for all affected balance entries
        write_cursor.executemany(
            'DELETE FROM tag_mappings WHERE '
            'object_reference = ?;', [(x.id,) for x in data],
        )

        # Update the manually tracked balance entries in the DB
        tuples = [(
            entry.asset.identifier,
            str(entry.amount),
            entry.location.serialize_for_db(),
            BalanceType.serialize_for_db(entry.balance_type),
            entry.label,
            entry.id,
        ) for entry in data]

        write_cursor.executemany(
            'UPDATE manually_tracked_balances SET asset=?, amount=?, location=?, category=?, label=?'  # noqa: E501
            'WHERE id=?;', tuples,
        )
        if write_cursor.rowcount != len(data):
            msg = 'Tried to edit manually tracked balance entry that did not exist in the DB'
            raise InputError(msg)
        insert_tag_mappings(write_cursor=write_cursor, data=data, object_reference_keys=['id'])

    def remove_manually_tracked_balances(self, write_cursor: 'DBCursor', ids: List[int]) -> None:
        """
        Removes manually tracked balances for the given ids

        May raise:
        - InputError if any of the given manually tracked balance labels
        to delete did not exist
        """
        tuples = [(x,) for x in ids]
        write_cursor.executemany(
            'DELETE FROM tag_mappings WHERE '
            'object_reference = ?;', tuples,
        )
        write_cursor.executemany(
            'DELETE FROM manually_tracked_balances WHERE id = ?;', tuples,
        )
        affected_rows = write_cursor.rowcount
        if affected_rows != len(ids):
            raise InputError(
                f'Tried to remove {len(ids) - affected_rows} '
                f'manually tracked balance ids that do not exist',
            )

    def save_balances_data(self, write_cursor: 'DBCursor', data: Dict[str, Any], timestamp: Timestamp) -> None:  # noqa: E501
        """The keys of the data dictionary can be any kind of asset plus 'location'
        and 'net_usd'. This gives us the balance data per assets, the balance data
        per location and finally the total balance

        The balances are saved in the DB at the given timestamp
        """
        balances = []
        locations = []

        for key, val in data['assets'].items():
            msg = f'at this point the key should be of Asset type and not {type(key)} {str(key)}'
            assert isinstance(key, Asset), msg
            balances.append(DBAssetBalance(
                category=BalanceType.ASSET,
                time=timestamp,
                asset=key,
                amount=val['amount'],
                usd_value=val['usd_value'],
            ))

        for key, val in data['liabilities'].items():
            msg = f'at this point the key should be of Asset type and not {type(key)} {str(key)}'
            assert isinstance(key, Asset), msg
            balances.append(DBAssetBalance(
                category=BalanceType.LIABILITY,
                time=timestamp,
                asset=key,
                amount=val['amount'],
                usd_value=val['usd_value'],
            ))

        for key2, val2 in data['location'].items():
            # Here we know val2 is just a Dict since the key to data is 'location'
            val2 = cast(Dict, val2)
            location = Location.deserialize(key2).serialize_for_db()
            locations.append(LocationData(
                time=timestamp, location=location, usd_value=str(val2['usd_value']),
            ))
        locations.append(LocationData(
            time=timestamp,
            location=Location.TOTAL.serialize_for_db(),  # pylint: disable=no-member
            usd_value=str(data['net_usd']),
        ))
        try:
            self.add_multiple_balances(write_cursor, balances)
            self.add_multiple_location_data(write_cursor, locations)
        except InputError as err:
            self.msg_aggregator.add_warning(str(err))

    def add_exchange(
            self,
            name: str,
            location: Location,
            api_key: ApiKey,
            api_secret: ApiSecret,
            passphrase: Optional[str] = None,
            kraken_account_type: Optional[KrakenAccountType] = None,
            PAIRS: Optional[List[str]] = None,  # noqa: N803
            ftx_subaccount: Optional[str] = None,
    ) -> None:
        if location not in SUPPORTED_EXCHANGES:
            raise InputError(f'Unsupported exchange {str(location)}')

        with self.user_write() as cursor:
            cursor.execute(
                'INSERT INTO user_credentials '
                '(name, location, api_key, api_secret, passphrase) VALUES (?, ?, ?, ?, ?)',
                (name, location.serialize_for_db(), api_key, api_secret.decode(), passphrase),
            )

            if location == Location.KRAKEN and kraken_account_type is not None:
                cursor.execute(
                    'INSERT INTO user_credentials_mappings '
                    '(credential_name, credential_location, setting_name, setting_value) '
                    'VALUES (?, ?, ?, ?)',
                    (name, location.serialize_for_db(), KRAKEN_ACCOUNT_TYPE_KEY, kraken_account_type.serialize()),  # noqa: E501
                )

            if location in (Location.BINANCE, Location.BINANCEUS) and PAIRS is not None:
                self.set_binance_pairs(cursor, name=name, pairs=PAIRS, location=location)

            if location == Location.FTX and ftx_subaccount is not None:
                self.set_ftx_subaccount(cursor, name, ftx_subaccount)

    def edit_exchange(
            self,
            write_cursor: 'DBCursor',
            name: str,
            location: Location,
            new_name: Optional[str],
            api_key: Optional[ApiKey],
            api_secret: Optional[ApiSecret],
            passphrase: Optional[str],
            kraken_account_type: Optional['KrakenAccountType'],
            PAIRS: Optional[List[str]],  # noqa: N803
            ftx_subaccount: Optional[str],
    ) -> None:
        """May raise InputError if something is wrong with editing the DB"""
        if location not in SUPPORTED_EXCHANGES:
            raise InputError(f'Unsupported exchange {str(location)}')

        if any(x is not None for x in (new_name, passphrase, api_key, api_secret)):
            querystr = 'UPDATE user_credentials SET '
            bindings = []
            if new_name is not None:
                querystr += 'name=?,'
                bindings.append(new_name)
            if passphrase is not None:
                querystr += 'passphrase=?,'
                bindings.append(passphrase)
            if api_key is not None:
                querystr += 'api_key=?,'
                bindings.append(api_key)
            if api_secret is not None:
                querystr += 'api_secret=?,'
                bindings.append(api_secret.decode())

            if querystr[-1] == ',':
                querystr = querystr[:-1]

            querystr += ' WHERE name=? AND location=?;'
            bindings.extend([name, location.serialize_for_db()])

            try:
                write_cursor.execute(querystr, bindings)
            except sqlcipher.DatabaseError as e:  # pylint: disable=no-member
                raise InputError(f'Could not update DB user_credentials due to {str(e)}') from e

        if location == Location.KRAKEN and kraken_account_type is not None:
            try:
                write_cursor.execute(
                    'INSERT OR REPLACE INTO user_credentials_mappings '
                    '(credential_name, credential_location, setting_name, setting_value) '
                    'VALUES (?, ?, ?, ?)',
                    (
                        new_name if new_name is not None else name,
                        location.serialize_for_db(),
                        KRAKEN_ACCOUNT_TYPE_KEY,
                        kraken_account_type.serialize(),
                    ),
                )
            except sqlcipher.DatabaseError as e:  # pylint: disable=no-member
                raise InputError(f'Could not update DB user_credentials_mappings due to {str(e)}') from e  # noqa: E501

        location_is_binance = location in (Location.BINANCE, Location.BINANCEUS)
        if location_is_binance and PAIRS is not None:
            try:
                exchange_name = new_name if new_name is not None else name
                self.set_binance_pairs(write_cursor, name=exchange_name, pairs=PAIRS, location=location)  # noqa: E501
                # Also delete used query ranges to allow fetching missing trades
                # from the possible new pairs
                write_cursor.execute(
                    'DELETE FROM used_query_ranges WHERE name LIKE ? ESCAPE ?;',
                    (f'{str(location)}\\_trades_%', '\\'),
                )
            except sqlcipher.DatabaseError as e:  # pylint: disable=no-member
                raise InputError(f'Could not update DB user_credentials_mappings due to {str(e)}') from e  # noqa: E501
        if location == Location.FTX and ftx_subaccount is not None:
            try:
                exchange_name = new_name if new_name is not None else name
                self.set_ftx_subaccount(write_cursor, exchange_name, ftx_subaccount)
            except sqlcipher.DatabaseError as e:  # pylint: disable=no-member
                raise InputError(f'Could not update DB user_credentials_mappings due to {str(e)}') from e  # noqa: E501

        if new_name is not None:
            exchange_re = re.compile(r'(.*?)_(trades|margins|asset_movements|ledger_actions).*')
            used_ranges = write_cursor.execute(
                'SELECT * from used_query_ranges WHERE name LIKE ?',
                (f'{str(location)}_%_{name}',),
            )
            entry_types = set()
            for used_range in used_ranges:
                range_name = used_range[0]
                match = exchange_re.search(range_name)
                if match is None:
                    continue
                entry_types.add(match.group(2))
            write_cursor.executemany(
                'UPDATE used_query_ranges SET name=? WHERE name=?',
                [
                    (f'{str(location)}_{entry_type}_{new_name}', f'{str(location)}_{entry_type}_{name}')  # noqa: E501
                    for entry_type in entry_types
                ],
            )

    def remove_exchange(self, write_cursor: 'DBCursor', name: str, location: Location) -> None:
        write_cursor.execute(
            'DELETE FROM user_credentials WHERE name=? AND location=?',
            (name, location.serialize_for_db()),
        )

    def get_exchange_credentials(
            self,
            cursor: 'DBCursor',
            location: Location = None,
            name: str = None,
    ) -> Dict[Location, List[ExchangeApiCredentials]]:
        """Gets all exchange credentials

        If an exchange name and location are passed the credentials are filtered further
        """
        bindings = ()
        querystr = 'SELECT name, location, api_key, api_secret, passphrase FROM user_credentials'
        if name is not None and location is not None:
            querystr += ' WHERE name=? and location=?'
            bindings = (name, location.serialize_for_db())  # type: ignore
        querystr += ';'
        result = cursor.execute(querystr, bindings)
        credentials = defaultdict(list)
        for entry in result:
            if entry[0] == 'rotkehlchen':
                continue

            passphrase = None if entry[4] is None else entry[4]
            try:
                location = Location.deserialize_from_db(entry[1])
            except DeserializationError as e:
                self.msg_aggregator.add_error(
                    f'Found unknown location {entry[1]} for exchange {entry[0]} at '
                    f'get_exchange_credentials. This could mean that you are opening '
                    f'the app with an older version. {str(e)}',
                )
                continue
            credentials[location].append(ExchangeApiCredentials(
                name=entry[0],
                location=location,
                api_key=ApiKey(entry[2]),
                api_secret=ApiSecret(str.encode(entry[3])),
                passphrase=passphrase,
            ))

        return credentials

    def get_exchange_credentials_extras(self, name: str, location: Location) -> Dict[str, Any]:
        """Returns any extra settings for a particular exchange key credentials"""
        with self.conn.read_ctx() as cursor:
            cursor.execute(
                'SELECT setting_name, setting_value FROM user_credentials_mappings '
                'WHERE credential_name=? AND credential_location=?',
                (name, location.serialize_for_db()),
            )
            extras = {}
            for entry in cursor:
                if entry[0] not in USER_CREDENTIAL_MAPPING_KEYS:
                    log.error(
                        f'Unknown credential setting {entry[0]} found in the DB. Skipping.',
                    )
                    continue

                key = entry[0]
                if key == KRAKEN_ACCOUNT_TYPE_KEY:
                    try:
                        extras[key] = KrakenAccountType.deserialize(entry[1])
                    except DeserializationError as e:
                        log.error(f'Couldnt deserialize kraken account type from DB. {str(e)}')
                        continue
                else:
                    extras[key] = entry[1]

        return extras

    def set_binance_pairs(self, write_cursor: 'DBCursor', name: str, pairs: List[str], location: Location) -> None:  # noqa: E501
        """Sets the market pairs used by the user on a specific binance exchange"""
        data = json.dumps(pairs)
        write_cursor.execute(
            'INSERT OR REPLACE INTO user_credentials_mappings '
            '(credential_name, credential_location, setting_name, setting_value) '
            'VALUES (?, ?, ?, ?)',
            (
                name,
                location.serialize_for_db(),
                BINANCE_MARKETS_KEY,
                data,
            ),
        )

    def get_binance_pairs(self, name: str, location: Location) -> List[str]:
        """Gets the market pairs used by the user on a specific binance exchange"""
        with self.conn.read_ctx() as cursor:
            cursor.execute(
                'SELECT setting_value FROM user_credentials_mappings WHERE '
                'credential_name=? AND credential_location=? AND setting_name=?',
                (name, location.serialize_for_db(), BINANCE_MARKETS_KEY),  # noqa: E501
            )
            data = cursor.fetchone()
            if data and data[0] != '':
                return json.loads(data[0])
            return []

    def set_ftx_subaccount(self, write_cursor: 'DBCursor', ftx_name: str, subaccount_name: str) -> None:  # noqa: E501
        """This function may raise sqlcipher.DatabaseError"""
        write_cursor.execute(
            'INSERT OR REPLACE INTO user_credentials_mappings '
            '(credential_name, credential_location, setting_name, setting_value) '
            'VALUES (?, ?, ?, ?)',
            (
                ftx_name,
                Location.FTX.serialize_for_db(),  # pylint: disable=no-member
                FTX_SUBACCOUNT_DB_SETTING,
                subaccount_name,
            ),
        )

    def get_ftx_subaccount(self, ftx_name: str) -> Optional[str]:
        with self.conn.read_ctx() as cursor:
            cursor.execute(
                'SELECT setting_value FROM user_credentials_mappings WHERE '
                'credential_name=? AND credential_location=? AND setting_name=?',
                (ftx_name, Location.FTX.serialize_for_db(), FTX_SUBACCOUNT_DB_SETTING),  # noqa: E501 pylint: disable=no-member
            )
            data = cursor.fetchone()
            if data and data[0].strip() != '':
                return data[0]
            return None

    def write_tuples(
            self,
            write_cursor: 'DBCursor',
            tuple_type: DBTupleType,
            query: str,
            tuples: Sequence[Tuple[Any, ...]],
            **kwargs: Optional[ChecksumEthAddress],
    ) -> None:
        relevant_address = kwargs.get('relevant_address')
        try:
            write_cursor.executemany(query, tuples)
            if relevant_address is not None:
                mapping_tuples = [(relevant_address, x[0], 'ETH') for x in tuples]
                write_cursor.executemany(
                    'INSERT OR IGNORE INTO ethtx_address_mappings(address, tx_hash, blockchain) '
                    'VALUES(?, ?, ?)',
                    mapping_tuples,
                )
        except sqlcipher.IntegrityError:  # pylint: disable=no-member
            # That means that one of the tuples hit a constraint, most probably
            # already existing in the DB, in which case we resort to writing them
            # one by one to only reject the duplicates
            for entry in tuples:
                try:
                    write_cursor.execute(query, entry)
                    if relevant_address is not None:
                        write_cursor.execute(
                            'INSERT OR IGNORE INTO ethtx_address_mappings '
                            '(address, tx_hash, blockchain) VALUES(?, ?, ?)',
                            (relevant_address, entry[0], 'ETH'),
                        )
                except sqlcipher.IntegrityError as e:  # pylint: disable=no-member
                    if tuple_type == 'ethereum_transaction':
                        # if we reach here it means the transaction is already in the DB
                        # But this can't be avoided with the way we query etherscan
                        # right now since we don't query transactions in a specific
                        # time range, so duplicate addition attempts can happen.
                        # Also if we have transactions of one account sending to the
                        # other and both accounts are being tracked.
                        if relevant_address is not None:
                            write_cursor.execute(
                                'INSERT OR IGNORE INTO ethtx_address_mappings '
                                '(address, tx_hash, blockchain) VALUES(?, ?, ?)',
                                (relevant_address, entry[0], 'ETH'),
                            )
                        string_repr = db_tuple_to_str(entry, tuple_type)
                        log.debug(
                            f'Did not add "{string_repr}" to the DB due to "{str(e)}". '
                            f'Either it already exists or some constraint was hit.',
                        )
                        continue

                    string_repr = db_tuple_to_str(entry, tuple_type)
                    log.warning(
                        f'Did not add "{string_repr}" to the DB due to "{str(e)}".'
                        f'It either already exists or some other constraint was hit.',
                    )
                except sqlcipher.InterfaceError:  # pylint: disable=no-member
                    log.critical(f'Interface error with tuple: {entry}')

        except OverflowError:
            self.msg_aggregator.add_error(
                f'Failed to add "{tuple_type}" to the DB with overflow error. '
                f'Check the logs for more details',
            )
            log.error(
                f'Overflow error while trying to add "{tuple_type}" tuples to the'
                f' DB. Tuples: {tuples} with query: {query}',
            )

    def add_margin_positions(self, write_cursor: 'DBCursor', margin_positions: List[MarginPosition]) -> None:  # noqa: E501
        margin_tuples: List[Tuple[Any, ...]] = []
        for margin in margin_positions:
            open_time = 0 if margin.open_time is None else margin.open_time
            margin_tuples.append((
                margin.identifier,
                margin.location.serialize_for_db(),
                open_time,
                margin.close_time,
                str(margin.profit_loss),
                margin.pl_currency.identifier,
                str(margin.fee),
                margin.fee_currency.identifier,
                margin.link,
                margin.notes,
            ))

        query = """
            INSERT INTO margin_positions(
              id,
              location,
              open_time,
              close_time,
              profit_loss,
              pl_currency,
              fee,
              fee_currency,
              link,
              notes)
            VALUES (?, ?, ?, ?, ?, ?, ?, ?, ?, ?)
        """
        self.write_tuples(write_cursor=write_cursor, tuple_type='margin_position', query=query, tuples=margin_tuples)  # noqa: E501

    def get_margin_positions(
            self,
            cursor: 'DBCursor',
            from_ts: Optional[Timestamp] = None,
            to_ts: Optional[Timestamp] = None,
            location: Optional[Location] = None,
    ) -> List[MarginPosition]:
        """Returns a list of margin positions optionally filtered by time and location

        The returned list is ordered from oldest to newest
        """
        query = 'SELECT * FROM margin_positions '
        if location is not None:
            query += f'WHERE location="{location.serialize_for_db()}" '
        query, bindings = form_query_to_filter_timestamps(query, 'close_time', from_ts, to_ts)
        results = cursor.execute(query, bindings)

        margin_positions = []
        for result in results:
            try:
                margin = MarginPosition.deserialize_from_db(result)
            except DeserializationError as e:
                self.msg_aggregator.add_error(
                    f'Error deserializing margin position from the DB. '
                    f'Skipping it. Error was: {str(e)}',
                )
                continue
            except UnknownAsset as e:
                self.msg_aggregator.add_error(
                    f'Error deserializing margin position from the DB. Skipping it. '
                    f'Unknown asset {e.asset_name} found',
                )
                continue
            margin_positions.append(margin)

        return margin_positions

    def add_asset_movements(self, write_cursor: 'DBCursor', asset_movements: List[AssetMovement]) -> None:  # noqa: E501
        movement_tuples: List[Tuple[Any, ...]] = []
        for movement in asset_movements:
            movement_tuples.append((
                movement.identifier,
                movement.location.serialize_for_db(),
                movement.category.serialize_for_db(),
                movement.timestamp,
                movement.asset.identifier,
                str(movement.amount),
                movement.fee_asset.identifier,
                str(movement.fee),
                movement.link,
                movement.address,
                movement.transaction_id,
            ))

        query = """
            INSERT INTO asset_movements(
              id,
              location,
              category,
              timestamp,
              asset,
              amount,
              fee_asset,
              fee,
              link,
              address,
              transaction_id
)
            VALUES (?, ?, ?, ?, ?, ?, ?, ?, ?, ?, ?)
        """
        self.write_tuples(write_cursor=write_cursor, tuple_type='asset_movement', query=query, tuples=movement_tuples)  # noqa: E501

    def get_asset_movements_and_limit_info(
            self,
            filter_query: AssetMovementsFilterQuery,
            has_premium: bool,
    ) -> Tuple[List[AssetMovement], int]:
        """Gets all asset movements for the query from the DB

        Also returns how many are the total found for the filter
        """
        with self.conn.read_ctx() as cursor:
            movements = self.get_asset_movements(cursor, filter_query=filter_query, has_premium=has_premium)  # noqa: E501
            query, bindings = filter_query.prepare(with_pagination=False)
            query = 'SELECT COUNT(*) from asset_movements ' + query
            total_found_result = cursor.execute(query, bindings)
            return movements, total_found_result.fetchone()[0]

    def get_asset_movements(
            self,
            cursor: 'DBCursor',
            filter_query: AssetMovementsFilterQuery,
            has_premium: bool,
    ) -> List[AssetMovement]:
        """Returns a list of asset movements optionally filtered by the given filter.

        Returned list is ordered according to the passed filter query
        """
        query, bindings = filter_query.prepare()
        if has_premium:
            query = 'SELECT * from asset_movements ' + query
            results = cursor.execute(query, bindings)
        else:
            query = 'SELECT * FROM (SELECT * from asset_movements ORDER BY timestamp DESC LIMIT ?) ' + query  # noqa: E501
            results = cursor.execute(query, [FREE_ASSET_MOVEMENTS_LIMIT] + bindings)

        asset_movements = []
        for result in results:
            try:
                movement = AssetMovement.deserialize_from_db(result)
            except DeserializationError as e:
                self.msg_aggregator.add_error(
                    f'Error deserializing asset movement from the DB. '
                    f'Skipping it. Error was: {str(e)}',
                )
                continue
            except UnknownAsset as e:
                self.msg_aggregator.add_error(
                    f'Error deserializing asset movement from the DB. Skipping it. '
                    f'Unknown asset {e.asset_name} found',
                )
                continue
            asset_movements.append(movement)

        return asset_movements

    # pylint: disable=no-self-use
    def get_entries_count(
            self,
            cursor: 'DBCursor',
            entries_table: Literal[
                'asset_movements',
                'trades',
                'ethereum_transactions',
                'amm_swaps',
                'combined_trades_view',
                'ledger_actions',
                'eth2_daily_staking_details',
            ],
            op: Literal['OR', 'AND'] = 'OR',
            **kwargs: Any,
    ) -> int:
        """Returns how many of a certain type of entry are saved in the DB"""
        cursorstr = f'SELECT COUNT(*) from {entries_table}'
        if len(kwargs) != 0:
            cursorstr += ' WHERE'
        op.join([f' {arg} = "{val}" ' for arg, val in kwargs.items()])
        cursorstr += ';'
        cursor.execute(cursorstr)
        return cursor.fetchone()[0]

    def delete_data_for_ethereum_address(self, write_cursor: 'DBCursor', address: ChecksumEthAddress) -> None:  # noqa: E501
        """Deletes all ethereum related data from the DB for a single ethereum address"""
        other_eth_accounts = self.get_blockchain_accounts(write_cursor).eth
        if address in other_eth_accounts:
            other_eth_accounts.remove(address)

        write_cursor.execute('DELETE FROM used_query_ranges WHERE name = ?', (f'aave_events_{address}',))  # noqa: E501
        write_cursor.execute(
            'DELETE FROM used_query_ranges WHERE name = ?',
            (f'{ADEX_EVENTS_PREFIX}_{address}',),
        )
        write_cursor.execute(
            'DELETE FROM used_query_ranges WHERE name = ?',
            (f'{BALANCER_EVENTS_PREFIX}_{address}',),
        )
        write_cursor.execute(
            'DELETE FROM used_query_ranges WHERE name = ?',
            (f'{BALANCER_TRADES_PREFIX}_{address}',),
        )
        write_cursor.execute(
            'DELETE FROM used_query_ranges WHERE name = ?',
            (f'{UNISWAP_EVENTS_PREFIX}_{address}',),
        )
        write_cursor.execute(
            'DELETE FROM used_query_ranges WHERE name = ?',
            (f'{UNISWAP_TRADES_PREFIX}_{address}',),
        )
        write_cursor.execute(
            'DELETE FROM used_query_ranges WHERE name = ?',
            (f'{ETH2_DEPOSITS_PREFIX}_{address}',),
        )
        write_cursor.execute('DELETE FROM ethereum_accounts_details WHERE account = ?', (address,))
        write_cursor.execute('DELETE FROM aave_events WHERE address = ?', (address,))
        write_cursor.execute('DELETE FROM adex_events WHERE address = ?', (address,))
        write_cursor.execute('DELETE FROM balancer_events WHERE address=?;', (address,))
        write_cursor.execute('DELETE FROM amm_events WHERE address=?;', (address,))
        write_cursor.execute(
            'DELETE FROM multisettings WHERE name LIKE "queried_address_%" AND value = ?',
            (address,),
        )
        loopring = DBLoopring(self)
        loopring.remove_accountid_mapping(write_cursor, address)

        dbtx = DBEthTx(self)
        dbtx.delete_transactions(write_cursor, address)
        write_cursor.execute('DELETE FROM amm_swaps WHERE address=?;', (address,))
        write_cursor.execute('DELETE FROM eth2_deposits WHERE from_address=?;', (address,))

    def add_trades(self, write_cursor: 'DBCursor', trades: List[Trade]) -> None:
        trade_tuples: List[Tuple[Any, ...]] = []
        for trade in trades:
            trade_tuples.append((
                trade.identifier,
                trade.timestamp,
                trade.location.serialize_for_db(),
                trade.base_asset.identifier,
                trade.quote_asset.identifier,
                trade.trade_type.serialize_for_db(),
                str(trade.amount),
                str(trade.rate),
                str(trade.fee) if trade.fee else None,
                trade.fee_currency.identifier if trade.fee_currency else None,
                trade.link,
                trade.notes,
            ))

        query = """
            INSERT INTO trades(
              id,
              timestamp,
              location,
              base_asset,
              quote_asset,
              type,
              amount,
              rate,
              fee,
              fee_currency,
              link,
              notes)
            VALUES (?, ?, ?, ?, ?, ?, ?, ?, ?, ?, ?, ?)
        """
        self.write_tuples(write_cursor=write_cursor, tuple_type='trade', query=query, tuples=trade_tuples)  # noqa: E501

    def edit_trade(
            self,
            write_cursor: 'DBCursor',
            old_trade_id: str,
            trade: Trade,
    ) -> Tuple[bool, str]:
        write_cursor.execute(
            'UPDATE trades SET '
            '  id=?, '
            '  timestamp=?,'
            '  location=?,'
            '  base_asset=?,'
            '  quote_asset=?,'
            '  type=?,'
            '  amount=?,'
            '  rate=?,'
            '  fee=?,'
            '  fee_currency=?,'
            '  link=?,'
            '  notes=? '
            'WHERE id=?',
            (
                trade.identifier,
                trade.timestamp,
                trade.location.serialize_for_db(),
                trade.base_asset.identifier,
                trade.quote_asset.identifier,
                trade.trade_type.serialize_for_db(),
                str(trade.amount),
                str(trade.rate),
                str(trade.fee) if trade.fee else None,
                trade.fee_currency.identifier if trade.fee_currency else None,
                trade.link,
                trade.notes,
                old_trade_id,
            ),
        )
        if write_cursor.rowcount == 0:
            return False, 'Tried to edit non existing trade id'

        return True, ''

    def get_trades_and_limit_info(
            self,
            cursor: 'DBCursor',
            filter_query: TradesFilterQuery,
            has_premium: bool,
    ) -> Tuple[List[Trade], int]:
        """Gets all trades for the query from the DB

        Also returns how many are the total found for the filter
        """
        trades = self.get_trades(cursor, filter_query=filter_query, has_premium=has_premium)
        table_name = 'combined_trades_view' if has_premium else 'trades'
        query, bindings = filter_query.prepare(with_pagination=False)
        query = f'SELECT COUNT(*) from {table_name} ' + query
        total_found_result = cursor.execute(query, bindings)
        return trades, total_found_result.fetchone()[0]

    def get_trades(self, cursor: 'DBCursor', filter_query: TradesFilterQuery, has_premium: bool) -> List[Trade]:  # noqa: E501
        """Returns a list of trades optionally filtered by various filters.

        This will also take into account AMMSwaps and return them as trades via a view.

        The returned list is ordered according to the passed filter query"""
        query, bindings = filter_query.prepare()
        if has_premium:
            query = 'SELECT * from combined_trades_view ' + query
            results = cursor.execute(query, bindings)
        else:
            query = 'SELECT * FROM (SELECT * from trades ORDER BY timestamp DESC LIMIT ?) ' + query  # noqa: E501
            results = cursor.execute(query, [FREE_TRADES_LIMIT] + bindings)

        trades = []
        for result in results:
            try:
                trade = Trade.deserialize_from_db(result)
            except DeserializationError as e:
                self.msg_aggregator.add_error(
                    f'Error deserializing trade from the DB. Skipping trade. Error was: {str(e)}',
                )
                continue
            except UnknownAsset as e:
                self.msg_aggregator.add_error(
                    f'Error deserializing trade from the DB. Skipping trade. '
                    f'Unknown asset {e.asset_name} found',
                )
                continue
            trades.append(trade)

        return trades

    def delete_trade(self, write_cursor: 'DBCursor', trade_id: str) -> Tuple[bool, str]:
        write_cursor.execute('DELETE FROM trades WHERE id=?', (trade_id,))
        if write_cursor.rowcount == 0:
            return False, 'Tried to delete non-existing trade'
        return True, ''

    def add_amm_swaps(self, write_cursor: 'DBCursor', swaps: List[AMMSwap]) -> None:
        swap_tuples: List[Tuple[Any, ...]] = []
        for swap in swaps:
            swap_tuples.append(swap.to_db_tuple())

        query = (
            """
            INSERT INTO amm_swaps (
                tx_hash,
                log_index,
                address,
                from_address,
                to_address,
                timestamp,
                location,
                token0_identifier,
                token1_identifier,
                amount0_in,
                amount1_in,
                amount0_out,
                amount1_out
            )
            VALUES (?, ?, ?, ?, ?, ?, ?, ?, ?, ?, ?, ?, ?)
            """
        )
        self.write_tuples(write_cursor, tuple_type='amm_swap', query=query, tuples=swap_tuples)

    def get_amm_swaps(
            self,
            cursor: 'DBCursor',
            from_ts: Optional[Timestamp] = None,
            to_ts: Optional[Timestamp] = None,
            location: Optional[Location] = None,
            address: Optional[ChecksumEthAddress] = None,
    ) -> List[AMMSwap]:
        """Returns a list of AMM swaps optionally filtered by time, location
        and address
        """
        query = 'SELECT * FROM amm_swaps '
        # Timestamp filters are omitted, done via `form_query_to_filter_timestamps`
        filters = []
        if location is not None:
            filters.append(f'location="{location.serialize_for_db()}" ')
        if address is not None:
            filters.append(f'address="{address}" ')

        if filters:
            query += 'WHERE '
            query += 'AND '.join(filters)

        query, bindings = form_query_to_filter_timestamps(query, 'timestamp', from_ts, to_ts)
        results = cursor.execute(query, bindings)

        swaps = []
        for result in results:
            try:
                swap = AMMSwap.deserialize_from_db(result)
            except DeserializationError as e:
                self.msg_aggregator.add_error(
                    f'Error deserializing AMM swap from the DB. Skipping swap. '
                    f'Error was: {str(e)}',
                )
                continue
            except UnknownAsset as e:
                self.msg_aggregator.add_error(
                    f'Error deserializing AMM swap from the DB. Skipping swap. '
                    f'Unknown asset {e.asset_name} found',
                )
                continue
            swaps.append(swap)

        return swaps

    def set_rotkehlchen_premium(self, credentials: PremiumCredentials) -> None:
        """Save the rotki premium credentials in the DB"""
        cursor = self.conn.cursor()
        # We don't care about previous value so simple insert or replace should work
        cursor.execute(
            'INSERT OR REPLACE INTO user_credentials'
            '(name, api_key, api_secret, passphrase) VALUES (?, ?, ?, ?)',
            ('rotkehlchen', credentials.serialize_key(), credentials.serialize_secret(), None),
        )
        self.conn.commit()
        cursor.close()
        # Do not update the last write here. If we are starting in a new machine
        # then this write is mandatory and to sync with data from server we need
        # an empty last write ts in that case

    def delete_premium_credentials(self) -> bool:
        """Delete the rotki premium credentials in the DB for the logged-in user"""
        with self.user_write() as cursor:
            try:
                cursor.execute(
                    'DELETE FROM user_credentials WHERE name=?', ('rotkehlchen',),
                )
            except sqlcipher.OperationalError as e:  # pylint: disable=no-member
                log.error(f'Could not delete rotki premium credentials: {str(e)}')
                return False
        return True

    def get_rotkehlchen_premium(self, cursor: 'DBCursor') -> Optional[PremiumCredentials]:
        cursor.execute(
            'SELECT api_key, api_secret FROM user_credentials where name="rotkehlchen";',
        )
        result = cursor.fetchone()
        if result is None:
            return None

        try:
            credentials = PremiumCredentials(
                given_api_key=result[0],
                given_api_secret=result[1],
            )
        except IncorrectApiKeyFormat:
            self.msg_aggregator.add_error(
                'Incorrect rotki API Key/Secret format found in the DB. Skipping ...',
            )
            return None

        return credentials

    def get_netvalue_data(
            self,
            from_ts: Timestamp,
            include_nfts: bool = True,
    ) -> Tuple[List[str], List[str]]:
        """Get all entries of net value data from the DB"""
        with self.conn.read_ctx() as cursor:
            # Get the total location ("H") entries in ascending time
            cursor.execute(
                'SELECT timestamp, usd_value FROM timed_location_data '
                'WHERE location="H" AND timestamp >= ? ORDER BY timestamp ASC;',
                (from_ts,),
            )
            if not include_nfts:
                with self.conn.read_ctx() as nft_cursor:
                    nft_cursor.execute(
                        'SELECT timestamp, SUM(usd_value) FROM timed_balances WHERE '
                        'timestamp >= ? AND currency LIKE ? GROUP BY timestamp',
                        (from_ts, f'{NFT_DIRECTIVE}%'),
                    )
                    nft_values = {time: value for time, value in nft_cursor}

            data = []
            times_int = []
            for entry in cursor:
                times_int.append(entry[0])
                if include_nfts:
                    total = entry[1]
                else:
                    total = str(FVal(entry[1]) - FVal(nft_values.get(entry[0], 0)))
                data.append(total)
        return times_int, data

    def query_timed_balances(
            self,
            cursor: 'DBCursor',
            asset: Asset,
            from_ts: Optional[Timestamp] = None,
            to_ts: Optional[Timestamp] = None,
            balance_type: Optional[BalanceType] = None,
    ) -> List[SingleDBAssetBalance]:
        """Query all balance entries for an asset within a range of timestamps

        Can optionally filter by balance type
        """
        if from_ts is None:
            from_ts = Timestamp(0)
        if to_ts is None:
            to_ts = ts_now()

        settings = self.get_settings(cursor)
        querystr = (
            'SELECT timestamp, amount, usd_value, category FROM timed_balances '
            'WHERE timestamp BETWEEN ? AND ? AND currency=?'
        )
        bindings = [from_ts, to_ts, asset.identifier]

        if settings.treat_eth2_as_eth and asset.identifier == 'ETH':
            assert balance_type is not None, 'Asset balances and liabilities can\'t be queried at the same time when eth2 is equivalent to eth'  # noqa: E501
            querystr = querystr.replace('currency=?', 'currency IN (?,?)')
            bindings.append('ETH2')

        if balance_type is not None:
            querystr += ' AND category=?'
            bindings.append(balance_type.serialize_for_db())
        querystr += ' ORDER BY timestamp ASC;'

        cursor.execute(querystr, bindings)
        results = cursor.fetchall()
        balances = []
        results_length = len(results)
        for idx, result in enumerate(results):
            entry_time = result[0]
            category = BalanceType.deserialize_from_db(result[3])
            balances.append(
                SingleDBAssetBalance(
                    time=entry_time,
                    amount=FVal(result[1]),
                    usd_value=FVal(result[2]),
                    category=category,
                ),
            )
            if settings.ssf_0graph_multiplier == 0 or idx == results_length - 1:
                continue

            next_result_time = results[idx + 1][0]
            max_diff = settings.balance_save_frequency * HOUR_IN_SECONDS * settings.ssf_0graph_multiplier  # noqa: E501
            while next_result_time - entry_time > max_diff:
                entry_time = entry_time + settings.balance_save_frequency * HOUR_IN_SECONDS
                if entry_time >= next_result_time:
                    break

                balances.append(
                    SingleDBAssetBalance(
                        time=entry_time,
                        amount=ZERO,
                        usd_value=ZERO,
                        category=category,
                    ),
                )

        if settings.treat_eth2_as_eth and asset.identifier == 'ETH':
            return combine_asset_balances(balances)

        return balances

    def query_owned_assets(self, cursor: 'DBCursor') -> List[Asset]:
        """Query the DB for a list of all assets ever owned

        The assets are taken from:
        - Balance snapshots
        - Trades the user made
        - Manual balances
        """
        # TODO: Perhaps also add amm swaps here
        # but think on the performance. This is a synchronous api call so if
        # it starts taking too much time the calling logic needs to change
        results = set()
        for table_entry in TABLES_WITH_ASSETS:
            table_name = table_entry[0]
            columns = table_entry[1:]
            columns_str = ", ".join(columns)
            bindings: Union[Tuple, Tuple[str]] = ()
            condition = ''
            if table_name in ('manually_tracked_balances', 'timed_balances'):
                bindings = (BalanceType.LIABILITY.serialize_for_db(),)
                condition = ' WHERE category!=?'

            try:
                cursor.execute(
                    f'SELECT DISTINCT {columns_str} FROM {table_name} {condition};',
                    bindings,
                )
            except sqlcipher.OperationalError as e:    # pylint: disable=no-member
                log.error(f'Could not fetch assets from table {table_name}. {str(e)}')
                continue

            for result in cursor:
                for _, asset_id in enumerate(result):
                    try:
                        if asset_id is not None:
                            results.add(Asset(asset_id))
                    except UnknownAsset:
                        self.msg_aggregator.add_warning(
                            f'Unknown/unsupported asset {asset_id} found in the database. '
                            f'If you believe this should be supported open an issue in github',
                        )
                        continue
                    except DeserializationError:
                        self.msg_aggregator.add_error(
                            f'Asset with non-string type {type(asset_id)} found in the '
                            f'database. Skipping it.',
                        )
                        continue

        return list(results)

    def update_owned_assets_in_globaldb(self, cursor: 'DBCursor') -> None:
        """Makes sure all owned assets of the user are in the Global DB"""
        assets = self.query_owned_assets(cursor)
        GlobalDBHandler().add_user_owned_assets(assets)

    # pylint: disable=no-self-use
    def add_asset_identifiers(self, write_cursor: 'DBCursor', asset_identifiers: List[str]) -> None:  # noqa: E501
        """Adds an asset to the user db asset identifier table"""
        write_cursor.executemany(
            'INSERT OR IGNORE INTO assets(identifier) VALUES(?);',
            [(x,) for x in asset_identifiers],
        )

    def add_globaldb_assetids(self, write_cursor: 'DBCursor') -> None:
        """Makes sure that all the GlobalDB asset identifiers are mirrored in the user DB"""
        cursor = GlobalDBHandler().conn.cursor()  # after succesfull update add all asset ids
        query = cursor.execute('SELECT identifier from assets;')
        self.add_asset_identifiers(write_cursor, [x[0] for x in query])

    def delete_asset_identifier(self, write_cursor: 'DBCursor', asset_id: str) -> None:
        """Deletes an asset identifier from the user db asset identifier table

        May raise:
        - InputError if a foreign key error is encountered during deletion
        """
        try:
            write_cursor.execute(
                'DELETE FROM assets WHERE identifier=?;',
                (asset_id,),
            )
        except sqlcipher.IntegrityError as e:  # pylint: disable=no-member
            raise InputError(
                f'Failed to delete asset with id {asset_id} from the DB since '
                f'the user owns it now or did some time in the past',
            ) from e

    def replace_asset_identifier(self, source_identifier: str, target_asset: Asset) -> None:
        """Replaces a given source identifier either both in the global or the local
        user DB with another given asset.

        May raise:
        - UnknownAsset if the source_identifier can be found nowhere
        - InputError if it's not possible to perform the replacement for some reason
        """
        globaldb = GlobalDBHandler()
        globaldb_data = globaldb.get_asset_data(identifier=source_identifier, form_with_incomplete_data=True)  # noqa: E501

        with self.conn.read_ctx() as cursor:
            userdb_query = cursor.execute(
                'SELECT COUNT(*) FROM assets WHERE identifier=?;', (source_identifier,),
            ).fetchone()[0]

        if userdb_query == 0 and globaldb_data is None:
            raise UnknownAsset(source_identifier)

        if globaldb_data is not None:
            globaldb.delete_asset_by_identifer(source_identifier, globaldb_data.asset_type)

        if userdb_query != 0:
            with self.user_write() as write_cursor:
                # the tricky part here is that we need to disable foreign keys for this
                # approach and disabling foreign keys needs a commit. So rollback is impossible.
                # But there is no way this can fail. (famous last words)
                write_cursor.executescript('PRAGMA foreign_keys = OFF;')
                write_cursor.execute(
                    'DELETE from assets WHERE identifier=?;',
                    (target_asset.identifier,),
                )
                write_cursor.executescript('PRAGMA foreign_keys = ON;')
                write_cursor.execute(
                    'UPDATE assets SET identifier=? WHERE identifier=?;',
                    (target_asset.identifier, source_identifier),
                )

    def get_latest_location_value_distribution(self) -> List[LocationData]:
        """Gets the latest location data

        Returns a list of `LocationData` all at the latest timestamp.
        Essentially this returns the distribution of netvalue across all locations
        """
        with self.conn.read_ctx() as cursor:
            cursor.execute(
                'SELECT timestamp, location, usd_value FROM timed_location_data WHERE '
                'timestamp=(SELECT MAX(timestamp) FROM timed_location_data) AND usd_value!=0;',
            )
            locations = []
            for result in cursor:
                locations.append(
                    LocationData(
                        time=result[0],
                        location=result[1],
                        usd_value=result[2],
                    ),
                )

        return locations

    def get_latest_asset_value_distribution(self) -> List[DBAssetBalance]:
        """Gets the latest asset distribution data

        Returns a list of `DBAssetBalance` all at the latest timestamp.
        Essentially this returns the distribution of netvalue across all assets

        This will NOT include liabilities

        The list is sorted by usd value going from higher to lower
        """
        with self.conn.read_ctx() as cursor:
            ignored_assets = self.get_ignored_assets(cursor)
            treat_eth2_as_eth = self.get_settings(cursor).treat_eth2_as_eth
            cursor.execute(
                'SELECT timestamp, currency, amount, usd_value, category FROM timed_balances '
                'WHERE timestamp=(SELECT MAX(timestamp) from timed_balances) AND category = ? '
                'ORDER BY CAST(usd_value AS REAL) DESC;',
                (BalanceType.ASSET.serialize_for_db(),),  # pylint: disable=no-member
            )
            asset_balances = []
            eth_balance = DBAssetBalance(
                time=Timestamp(0),
                category=BalanceType.ASSET,
                asset=A_ETH,
                amount=ZERO,
                usd_value=ZERO,
            )
            for result in cursor:
                asset = Asset(result[1])
                time = Timestamp(result[0])
                amount = FVal(result[2])
                usd_value = FVal(result[3])
                if asset in ignored_assets:
                    continue
                # show eth & eth2 as eth in value distribution by asset
                if treat_eth2_as_eth is True and asset in (A_ETH, A_ETH2):
                    eth_balance.time = time
                    eth_balance.amount = eth_balance.amount + amount
                    eth_balance.usd_value = eth_balance.usd_value + usd_value
                else:
                    asset_balances.append(
                        DBAssetBalance(
                            time=time,
                            asset=asset,
                            amount=amount,
                            usd_value=usd_value,
                            category=BalanceType.deserialize_from_db(result[4]),
                        ),
                    )
            # only add the eth_balance if it contains a balance > 0
            if eth_balance.amount > ZERO:
                # respect descending order `usd_value`
                for index, balance in enumerate(asset_balances):
                    if eth_balance.usd_value > balance.usd_value:
                        asset_balances.insert(index, eth_balance)
                        break
                else:
                    asset_balances.append(eth_balance)
        return asset_balances

    def get_tags(self, cursor: 'DBCursor') -> Dict[str, Tag]:
        tags_mapping: Dict[str, Tag] = {}
        cursor.execute(
            'SELECT name, description, background_color, foreground_color FROM tags;',
        )
        for result in cursor:
            name = result[0]
            description = result[1]

            if description is not None and not isinstance(description, str):
                self.msg_aggregator.add_warning(
                    f'Tag {name} with invalid description found in the DB. Skipping tag',
                )
                continue

            try:
                background_color = deserialize_hex_color_code(result[2])
                foreground_color = deserialize_hex_color_code(result[3])
            except DeserializationError as e:
                self.msg_aggregator.add_warning(
                    f'Tag {name} with invalid color code found in the DB. {str(e)}. Skipping tag',
                )
                continue

            tags_mapping[name] = Tag(
                name=name,
                description=description,
                background_color=background_color,
                foreground_color=foreground_color,
            )

        return tags_mapping

    def add_tag(
            self,
            write_cursor: 'DBCursor',
            name: str,
            description: Optional[str],
            background_color: HexColorCode,
            foreground_color: HexColorCode,
    ) -> None:
        """Adds a new tag to the DB

        Raises:
        - TagConstraintError: If the tag with the given name already exists
        """
        try:
            write_cursor.execute(
                'INSERT INTO tags'
                '(name, description, background_color, foreground_color) VALUES (?, ?, ?, ?)',
                (name, description, background_color, foreground_color),
            )
        except sqlcipher.DatabaseError as e:  # pylint: disable=no-member
            msg = str(e)
            if 'UNIQUE constraint failed: tags.name' in msg:
                raise TagConstraintError(
                    f'Tag with name {name} already exists. Tag name matching is case insensitive.',
                ) from e

            # else something really bad happened
            log.error('Unexpected DB error: {msg} while adding a tag')
            raise

    def edit_tag(
            self,
            write_cursor: 'DBCursor',
            name: str,
            description: Optional[str],
            background_color: Optional[HexColorCode],
            foreground_color: Optional[HexColorCode],
    ) -> None:
        """Edits a tag already existing in the DB

        Raises:
        - TagConstraintError: If the tag name to edit does not exist in the DB
        - InputError: If no field to edit was given.
        """
        query_values = []
        querystr = 'UPDATE tags SET '
        if description is not None:
            querystr += 'description = ?,'
            query_values.append(description)
        if background_color is not None:
            querystr += 'background_color = ?,'
            query_values.append(background_color)
        if foreground_color is not None:
            querystr += 'foreground_color = ?,'
            query_values.append(foreground_color)

        if len(query_values) == 0:
            raise InputError(f'No field was given to edit for tag "{name}"')

        querystr = querystr[:-1] + 'WHERE name = ?;'
        query_values.append(name)
        write_cursor.execute(querystr, query_values)
        if write_cursor.rowcount < 1:
            raise TagConstraintError(
                f'Tried to edit tag with name "{name}" which does not exist',
            )

    def delete_tag(self, write_cursor: 'DBCursor', name: str) -> None:
        """Deletes a tag already existing in the DB

        Raises:
        - TagConstraintError: If the tag name to delete does not exist in the DB
        """
        # Delete the tag mappings for all affected accounts
        write_cursor.execute(
            'DELETE FROM tag_mappings WHERE '
            'tag_name = ?;', (name,),
        )
        write_cursor.execute('DELETE from tags WHERE name = ?;', (name,))
        if write_cursor.rowcount < 1:
            raise TagConstraintError(
                f'Tried to delete tag with name "{name}" which does not exist',
            )

    def ensure_tags_exist(
            self,
            cursor: 'DBCursor',
            given_data: Union[
                List[BlockchainAccountData],
                List[ManuallyTrackedBalance],
                List[XpubData],
            ],
            action: Literal['adding', 'editing'],
            data_type: Literal['blockchain accounts', 'manually tracked balances', 'bitcoin xpub', 'bitcoin cash xpub'],  # noqa: 501
    ) -> None:
        """Make sure that tags included in the data exist in the DB

        May Raise:
        - TagConstraintError if the tags don't exist in the DB
        """
        existing_tags = self.get_tags(cursor)
        # tag comparison is case-insensitive
        existing_tag_keys = [key.lower() for key in existing_tags]

        unknown_tags: Set[str] = set()
        for entry in given_data:
            if entry.tags is not None:
                unknown_tags.update(
                    # tag comparison is case-insensitive
                    {t.lower() for t in entry.tags}.difference(existing_tag_keys),
                )

        if len(unknown_tags) != 0:
            raise TagConstraintError(
                f'When {action} {data_type}, unknown tags '
                f'{", ".join(unknown_tags)} were found',
            )

    def add_bitcoin_xpub(
            self,
            write_cursor: 'DBCursor',
            xpub_data: XpubData,
            blockchain: Literal[SupportedBlockchain.BITCOIN, SupportedBlockchain.BITCOIN_CASH],
    ) -> None:
        """Add the xpub to the DB

        May raise:
        - InputError if the xpub data already exist
        """
        try:
            write_cursor.execute(
                'INSERT INTO xpubs(xpub, derivation_path, label, blockchain) '
                'VALUES (?, ?, ?, ?)',
                (
                    xpub_data.xpub.xpub,
                    xpub_data.serialize_derivation_path_for_db(),
                    xpub_data.label,
                    blockchain.value,
                ),
            )
        except sqlcipher.IntegrityError as e:  # pylint: disable=no-member
            raise InputError(
                f'Xpub {xpub_data.xpub.xpub} for {blockchain.value} with derivation path '
                f'{xpub_data.derivation_path} is already tracked',
            ) from e

    def delete_bitcoin_xpub(
            self,
            write_cursor: 'DBCursor',
            xpub_data: XpubData,
            blockchain: Literal[SupportedBlockchain.BITCOIN, SupportedBlockchain.BITCOIN_CASH],
    ) -> None:
        """Deletes an xpub from the DB. Also deletes all derived addresses and mappings

        May raise:
        - InputError if the xpub does not exist in the DB
        """
        write_cursor.execute(
            'SELECT COUNT(*) FROM xpubs WHERE xpub=? AND derivation_path IS ? AND blockchain=?;',
            (xpub_data.xpub.xpub, xpub_data.serialize_derivation_path_for_db(), blockchain.value),
        )
        if write_cursor.fetchone()[0] == 0:
            derivation_str = (
                'no derivation path' if xpub_data.derivation_path is None else
                f'derivation path {xpub_data.derivation_path}'
            )
            raise InputError(
                f'Tried to remove non existing xpub {xpub_data.xpub.xpub} for {blockchain.value} '
                f'with {derivation_str}',
            )

        # Delete the tag mappings for all derived addresses
        write_cursor.execute(
            'DELETE FROM tag_mappings WHERE '
            'object_reference IN ('
            'SELECT address from xpub_mappings WHERE xpub=? and derivation_path IS ?);',
            (
                xpub_data.xpub.xpub,
                xpub_data.serialize_derivation_path_for_db(),
            ),
        )
        # Delete the tag mappings for the xpub itself (type ignore is for xpub is not None
        key = xpub_data.xpub.xpub + xpub_data.serialize_derivation_path_for_db()  # type: ignore
        write_cursor.execute('DELETE FROM tag_mappings WHERE object_reference=?', (key,))
        # Delete any derived addresses
        write_cursor.execute(
            'DELETE FROM blockchain_accounts WHERE blockchain=? AND account IN ('
            'SELECT address from xpub_mappings WHERE xpub=? and derivation_path IS ?);',
            (
                blockchain.value,
                xpub_data.xpub.xpub,
                xpub_data.serialize_derivation_path_for_db(),
            ),
        )
        # And then finally delete the xpub itself
        write_cursor.execute(
            'DELETE FROM xpubs WHERE xpub=? AND derivation_path IS ?;',
            (xpub_data.xpub.xpub, xpub_data.serialize_derivation_path_for_db()),
        )

    def edit_bitcoin_xpub(self, write_cursor: 'DBCursor', xpub_data: XpubData) -> None:
        """Edit the xpub tags and label

        May raise:
        - InputError if the xpub data already exist
        """
        try:
            key = xpub_data.xpub.xpub + xpub_data.serialize_derivation_path_for_db()  # type: ignore # noqa: E501
            # Delete the tag mappings for the xpub itself (type ignore is for xpub is not None)
            write_cursor.execute('DELETE FROM tag_mappings WHERE object_reference=?', (key,))
            insert_tag_mappings(
                # if we got tags add them to the xpub
                write_cursor=write_cursor,
                data=[xpub_data],
                object_reference_keys=['xpub.xpub', 'derivation_path'],
            )
            write_cursor.execute(
                'UPDATE xpubs SET label=? WHERE xpub=? AND derivation_path=?',
                (
                    xpub_data.label,
                    xpub_data.xpub.xpub,
                    xpub_data.serialize_derivation_path_for_db(),
                ),
            )
        except sqlcipher.IntegrityError as e:  # pylint: disable=no-member
            raise InputError(
                f'There was an error when updating Xpub {xpub_data.xpub.xpub} with '
                f'derivation path {xpub_data.derivation_path}',
            ) from e

    def get_bitcoin_xpub_data(self, cursor: 'DBCursor') -> List[XpubData]:
        query = cursor.execute(
            'SELECT A.xpub, A.derivation_path, A.label, group_concat(B.tag_name,",") '
            'FROM xpubs as A LEFT OUTER JOIN tag_mappings AS B ON '
            'B.object_reference = A.xpub || A.derivation_path GROUP BY A.xpub || A.derivation_path;',  # noqa: E501
        )
        result = []
        for entry in query:
            tags = deserialize_tags_from_db(entry[3])
            result.append(XpubData(
                xpub=HDKey.from_xpub(entry[0], path='m'),
                derivation_path=deserialize_derivation_path_for_db(entry[1]),
                label=entry[2],
                tags=tags,
            ))

        return result

    def get_last_consecutive_xpub_derived_indices(self, cursor: 'DBCursor', xpub_data: XpubData) -> Tuple[int, int]:  # noqa: E501
        """
        Get the last known receiving and change derived indices from the given
        xpub that are consecutive since the beginning.

        For example if we have derived indices 0, 1, 4, 5 then this will return 1.

        This tells us from where to start deriving again safely
        """
        returned_indices = []
        for acc_idx in (0, 1):
            query = cursor.execute(
                'SELECT derived_index from xpub_mappings WHERE xpub=? AND '
                'derivation_path IS ? AND account_index=?;',
                (xpub_data.xpub.xpub, xpub_data.serialize_derivation_path_for_db(), acc_idx),
            )
            prev_index = -1
            for result in query:
                index = int(result[0])
                if index != prev_index + 1:
                    break

                prev_index = index

            returned_indices.append(0 if prev_index == -1 else prev_index)

        return tuple(returned_indices)  # type: ignore

    def get_addresses_to_xpub_mapping(
            self,
            cursor: 'DBCursor',
            addresses: List[BTCAddress],
    ) -> Dict[BTCAddress, XpubData]:
        data = {}
        for address in addresses:
            cursor.execute(
                'SELECT B.address, A.xpub, A.derivation_path FROM xpubs as A '
                'LEFT OUTER JOIN xpub_mappings as B '
                'ON B.xpub = A.xpub AND B.derivation_path IS A.derivation_path '
                'WHERE B.address=?;', (address,),
            )
            result = cursor.fetchall()
            if len(result) == 0:
                continue

            data[result[0][0]] = XpubData(
                xpub=HDKey.from_xpub(result[0][1], path='m'),
                derivation_path=deserialize_derivation_path_for_db(result[0][2]),
            )

        return data

    def ensure_xpub_mappings_exist(
            self,
            write_cursor: 'DBCursor',
            xpub: str,
            derivation_path: Optional[str],
            derived_addresses_data: List[XpubDerivedAddressData],
            blockchain: Literal[SupportedBlockchain.BITCOIN, SupportedBlockchain.BITCOIN_CASH],
    ) -> None:
        """Create if not existing the mappings between the addresses and the xpub"""
        tuples = [
            (
                x.address,
                xpub,
                '' if derivation_path is None else derivation_path,
                x.account_index,
                x.derived_index,
                blockchain.value,
            ) for x in derived_addresses_data
        ]
        for entry in tuples:
            try:
                write_cursor.execute(
                    'INSERT INTO xpub_mappings'
                    '(address, xpub, derivation_path, account_index, derived_index, blockchain) '
                    'VALUES (?, ?, ?, ?, ?, ?)',
                    entry,
                )
            except sqlcipher.IntegrityError:  # pylint: disable=no-member
                # mapping already exists
                continue

    def _ensure_data_integrity(
            self,
            cursor: 'DBCursor',
            table_name: str,
            klass: Union[Type[Trade], Type[AssetMovement], Type[MarginPosition]],
    ) -> None:
        updates: List[Tuple[str, str]] = []
        log.debug(f'db integrity: start {table_name}')
        cursor.execute(f'SELECT * from {table_name};')
        for result in cursor:
            try:
                obj = klass.deserialize_from_db(result)
            except (DeserializationError, UnknownAsset):
                continue

            db_id = result[0]
            actual_id = obj.identifier
            if actual_id != db_id:
                updates.append((actual_id, db_id))

        log.debug(f'db integrity: check updates {table_name}')
        if len(updates) != 0:
            log.debug(
                f'Found {len(updates)} identifier discrepancies in the DB '
                f'for {table_name}. Correcting...',
            )
            with self.user_write() as write_cursor:
                write_cursor.executemany(f'UPDATE {table_name} SET id = ? WHERE id =?;', updates)
        log.debug(f'db integrity: end {table_name}')

    def ensure_data_integrity(self) -> None:
        """Runs some checks for data integrity of the DB that can't be verified by SQLite

        For now it mostly tackles https://github.com/rotki/rotki/issues/3010 ,
        the problem of identifiers of trades, asset movements and margin positions
        changing and no longer corresponding to the calculated id.
        """
        start_time = ts_now()
        log.debug('Starting DB data integrity check')
        with self.conn.read_ctx() as cursor:
            self._ensure_data_integrity(cursor, 'trades', Trade)
            self._ensure_data_integrity(cursor, 'asset_movements', AssetMovement)
            self._ensure_data_integrity(cursor, 'margin_positions', MarginPosition)
        log.debug(f'DB data integrity check finished after {ts_now() - start_time} seconds')

    def get_db_info(self, cursor: 'DBCursor') -> Dict[str, Any]:
        filepath = self.user_data_dir / 'rotkehlchen.db'
        size = Path(self.user_data_dir / 'rotkehlchen.db').stat().st_size
        version = self.get_setting(cursor, 'version')
        return {
            'filepath': str(filepath),
            'size': int(size),
            'version': int(version),
        }

    def get_backups(self) -> List[Dict[str, Any]]:
        """Returns a list of tuples with possible backups of the user DB"""
        backups = []
        for root, _, files in os.walk(self.user_data_dir):
            for filename in files:
                match = DB_BACKUP_RE.search(filename)
                if match:
                    timestamp = match.group(1)
                    version = match.group(2)
                    try:
                        size: Optional[int] = Path(Path(root) / filename).stat().st_size
                    except OSError:
                        size = None
                    backups.append({
                        'time': int(timestamp),
                        'version': int(version),
                        'size': size,
                    })

        return backups

    def create_db_backup(self) -> Path:
        """May raise:
        - OSError
        """
        with self.conn.read_ctx() as cursor:
            version = self.get_setting(cursor, 'version')
        new_db_filename = f'{ts_now()}_rotkehlchen_db_v{version}.backup'
        new_db_path = self.user_data_dir / new_db_filename
        shutil.copyfile(
            self.user_data_dir / 'rotkehlchen.db',
            new_db_path,
        )
        return new_db_path

    def get_associated_locations(self) -> Set[Location]:
        with self.conn.read_ctx() as cursor:
            cursor.execute(
                'SELECT location FROM trades UNION '
                'SELECT location FROM asset_movements UNION '
                'SELECT location FROM ledger_actions UNION '
                'SELECT location FROM margin_positions UNION '
                'SELECT location FROM user_credentials UNION '
                'SELECT location FROM amm_swaps UNION '
                'SELECT location FROM history_events',
            )
            locations = {Location.deserialize_from_db(loc[0]) for loc in cursor}
            cursor.execute('SELECT DISTINCT type FROM amm_events')
            for event_type in cursor:
                if EventType.deserialize_from_db(event_type[0]) in (EventType.MINT_SUSHISWAP, EventType.BURN_SUSHISWAP):  # noqa: E501
                    locations.add(Location.SUSHISWAP)
                else:
                    locations.add(Location.UNISWAP)
            cursor.execute('SELECT COUNT(*) FROM balancer_events')
            if cursor.fetchone()[0] >= 1:  # should always return number
                locations.add(Location.BALANCER)
        return locations

    def should_save_balances(self, cursor: 'DBCursor') -> bool:
        """
        Returns whether or not we can save data to the database depending on
        the balance data saving frequency setting
        """
        last_save = self.get_last_balance_save_time(cursor)
        settings = self.get_settings(cursor)
        # Setting is saved in hours, convert to seconds here
        period = settings.balance_save_frequency * 60 * 60
        now = ts_now()
        return now - last_save > period

    def get_web3_nodes(self, only_active: bool = False) -> List[WeightedNode]:
        """
        Get all the nodes in the database. If only_active is set to true only the nodes that
        have the column active set to True will be returned.
        """
        with self.conn.read_ctx() as cursor:
            if only_active:
                cursor.execute('SELECT identifier, name, endpoint, owned, weight, active FROM web3_nodes WHERE active=1 AND CAST(weight as decimal) != 0;')  # noqa: E501
            else:
                cursor.execute(
                    'SELECT identifier, name, endpoint, owned, weight, active FROM web3_nodes;',
                )
            return [
                WeightedNode(
                    identifier=entry[0],
                    node_info=NodeName(
                        name=entry[1],
                        endpoint=entry[2],
                        owned=bool(entry[3]),
                    ),
                    weight=FVal(entry[4]),
                    active=bool(entry[5]),
                )
                for entry in cursor
            ]

    def _rebalance_web3_nodes_weights(
            self,
            write_cursor: 'DBCursor',
            proportion_to_share: FVal,
            exclude_identifier: Optional[int],
    ) -> None:
        """
        Weights for nodes have to be in the range between 0 and 1. This function adjusts the
        weights of all other nodes to keep the proportions correct. After setting a node weight
        to X, the `proportion_to_share` between all remaining nodes becomes `1 - X`.
        exclude_identifier is the identifier of the node whose weight we add or edit.
        In case of deletion it's omitted and `None`is passed.
        """
        if exclude_identifier is None:
            write_cursor.execute('SELECT identifier, weight FROM web3_nodes WHERE owned=0')
        else:
            write_cursor.execute(
                'SELECT identifier, weight FROM web3_nodes WHERE identifier != ? AND owned=0',
                (exclude_identifier,),
            )
        new_weights = []
        nodes_weights = write_cursor.fetchall()
        weight_sum = sum(FVal(node[1]) for node in nodes_weights)
        for node_id, weight in nodes_weights:
            if exclude_identifier:
                new_weights.append((str(FVal(weight) / weight_sum * proportion_to_share), node_id))
            else:
                new_weights.append((str(FVal(weight) / weight_sum), node_id))
        write_cursor.executemany(
            'UPDATE web3_nodes SET weight=? WHERE identifier=?',
            new_weights,
        )

    def add_web3_node(self, node: WeightedNode) -> None:
        with self.user_write() as cursor:
            try:
                cursor.execute(
                    'INSERT INTO web3_nodes(name, endpoint, owned, active, weight) VALUES (?, ?, ?, ?, ?)',   # noqa: E501
                    node.serialize_for_db(),
                )
            except sqlcipher.IntegrityError as e:  # pylint: disable=no-member
                raise InputError(f'Node with name {node.node_info.name} already exists in db') from e  # noqa: E501
            self._rebalance_web3_nodes_weights(
                write_cursor=cursor,
                proportion_to_share=ONE - node.weight,
                exclude_identifier=cursor.lastrowid,
            )

    def update_web3_node(self, node: WeightedNode) -> None:
        with self.conn.read_ctx() as cursor:
            cursor.execute('SELECT COUNT(*) FROM web3_nodes WHERE name=?', (node.node_info.name,))
            if cursor.fetchone() != (1,):
                raise InputError(f'Node with name {node.node_info.name} doesn\'t exist')
        with self.user_write() as cursor:
            cursor.execute(
                'UPDATE web3_nodes SET name=?, endpoint=?, owned=?, active=?, weight=? WHERE identifier=?',  # noqa: E501
                (
                    node.node_info.name,
                    node.node_info.endpoint,
                    node.node_info.owned,
                    node.active,
                    str(node.weight),
                    node.identifier,
                ),
            )
            self._rebalance_web3_nodes_weights(
                write_cursor=cursor,
                proportion_to_share=ONE - node.weight,
                exclude_identifier=node.identifier,
            )

    def delete_web3_node(self, identifier: int) -> None:
        """Delete a web3 node based on name.
        May raise:
        - InputError if no entry with such name is in the database.
        """
        with self.user_write() as cursor:
            cursor.execute('DELETE FROM web3_nodes WHERE identifier=?', (identifier,))
            if cursor.rowcount == 0:
                raise InputError(f'node with name {identifier} was not found in the database')
            self._rebalance_web3_nodes_weights(
                write_cursor=cursor,
                proportion_to_share=ONE,
                exclude_identifier=None,
            )<|MERGE_RESOLUTION|>--- conflicted
+++ resolved
@@ -752,14 +752,8 @@
         serialized_balances = [balance.serialize_for_db() for balance in balances]
         try:
             write_cursor.executemany(
-<<<<<<< HEAD
-                'INSERT INTO timed_balances('
-                '    timestamp, currency, amount, usd_value, category) '
-                ' VALUES(?, ?, ?, ?, ?)',
-=======
-                'INSERT INTO timed_balances(category, time, currency, amount, usd_value) '
+                'INSERT INTO timed_balances(category, timestamp, currency, amount, usd_value) '
                 'VALUES(?, ?, ?, ?, ?)',
->>>>>>> c64be27a
                 serialized_balances,
             )
         except sqlcipher.IntegrityError as e:  # pylint: disable=no-member
