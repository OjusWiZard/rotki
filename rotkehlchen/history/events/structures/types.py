--- conflicted
+++ resolved
@@ -158,13 +158,10 @@
     UNSTAKE = 36, EventDirection.IN
     ATTEST = 37, EventDirection.NEUTRAL
     STAKE_EXIT = 38, EventDirection.IN
-<<<<<<< HEAD
     FAIL = 39, EventDirection.OUT
-=======
-    PAY = 39, EventDirection.OUT
-    RECEIVE_PAYMENT = 40, EventDirection.IN
-    RECEIVE_GRANT = 41, EventDirection.IN
->>>>>>> 6ae76762
+    PAY = 40, EventDirection.OUT
+    RECEIVE_PAYMENT = 41, EventDirection.IN
+    RECEIVE_GRANT = 42, EventDirection.IN
 
     @property
     def direction(self) -> EventDirection:
