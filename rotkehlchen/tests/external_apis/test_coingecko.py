from http import HTTPStatus
from pathlib import Path
from unittest.mock import patch

import gevent
import pytest

from rotkehlchen.assets.asset import Asset, EvmToken
from rotkehlchen.constants.assets import A_BTC, A_DAI, A_ETH, A_EUR, A_YFI
from rotkehlchen.errors.asset import UnsupportedAsset
from rotkehlchen.externalapis.coingecko import Coingecko, CoingeckoAssetData
from rotkehlchen.fval import FVal
from rotkehlchen.icons import IconManager
from rotkehlchen.tests.utils.mock import MockResponse
from rotkehlchen.types import Price


@pytest.fixture(name='icon_manager')
def fixture_icon_manager(data_dir, greenlet_manager):
    return IconManager(data_dir=data_dir, coingecko=Coingecko(), greenlet_manager=greenlet_manager)


def assert_coin_data_same(given, expected, compare_description=False):
    if compare_description:
        assert given == expected

    # else
    assert given.identifier == expected.identifier
    assert given.symbol == expected.symbol
    assert given.name == expected.name
    assert given.image_url == expected.image_url


def test_asset_data(session_coingecko):
    expected_data = CoingeckoAssetData(
        identifier='bitcoin',
        symbol='btc',
        name='Bitcoin',
        image_url='https://assets.coingecko.com/coins/images/1/small/bitcoin.png?1696501400',
    )
    data = session_coingecko.asset_data(A_BTC.resolve_to_asset_with_oracles().to_coingecko())
    assert_coin_data_same(data, expected_data)

    expected_data = CoingeckoAssetData(
        identifier='yearn-finance',
        symbol='yfi',
        name='yearn.finance',
<<<<<<< HEAD
        image_url='https://assets.coingecko.com/coins/images/11849/small/yearn.jpg?1696485688',  # noqa: E501
=======
        image_url='https://assets.coingecko.com/coins/images/11849/small/yearn.jpg?1696511720',  # noqa: E501
>>>>>>> d2136605
    )
    data = session_coingecko.asset_data(A_YFI.resolve_to_asset_with_oracles().to_coingecko())
    assert_coin_data_same(data, expected_data, compare_description=False)

    with pytest.raises(UnsupportedAsset):
        session_coingecko.asset_data(EvmToken('eip155:1/erc20:0x1844b21593262668B7248d0f57a220CaaBA46ab9').to_coingecko())  # PRL, a token without coingecko page  # noqa: E501


def test_coingecko_historical_price(session_coingecko):
    price = session_coingecko.query_historical_price(
        from_asset=A_ETH,
        to_asset=A_EUR,
        timestamp=1483056100,
    )
    assert price == Price(FVal('7.7478028375650725'))


def test_assets_with_icons(icon_manager):
    """Checks that _assets_with_coingecko_id returns a proper result"""
    x = icon_manager._assets_with_coingecko_id()
    assert len(x) > 1000


@pytest.mark.parametrize('use_clean_caching_directory', [True])
def test_asset_icons_for_collections(icon_manager: IconManager) -> None:
    """
    Test that for assets in the same collection only one file is saved and
    is later used by all the assets in the same collection
    """
    dai_op = Asset('eip155:10/erc20:0xDA10009cBd5D07dd0CeCc66161FC93D7c9000da1').resolve()
    dai_main = A_DAI.resolve()
    eth = A_ETH.resolve()
    times_api_was_queried = 0

    # make sure that the icon asset doesn't exist
    icon_path = icon_manager.iconfile_path(dai_main)
    assert icon_path.exists() is False

    # mock coingecko response
    def mock_coingecko(url, timeout):  # pylint: disable=unused-argument
        nonlocal times_api_was_queried
        times_api_was_queried += 1
        test_data_folder = Path(__file__).resolve().parent.parent / 'data' / 'mocks' / 'test_coingecko'  # noqa: E501
        if 'https://api.coingecko.com/api/v3/coins/dai' in url:
            with open(test_data_folder / 'coins' / 'dai.json') as f:
                return MockResponse(HTTPStatus.OK, f.read())
        elif 'https://api.coingecko.com/api/v3/coins/ethereum' in url:
            with open(test_data_folder / 'coins' / 'ethereum.json') as f:
                return MockResponse(HTTPStatus.OK, f.read())
        elif url in {
            'https://assets.coingecko.com/coins/images/9956/small/4943.png?1636636734',
            'https://assets.coingecko.com/coins/images/279/small/ethereum.png?1595348880',
        }:
            icon_name = '4943.png'
            if '279' in url:
                icon_name = '279.png'
            with open(test_data_folder / 'icons' / icon_name, 'rb') as f:
                return MockResponse(
                    status_code=HTTPStatus.OK,
                    text=str(f.read()),
                    headers={'Content-Type': 'image/png'},
                )

        raise AssertionError(f'Unexpected url {url} in asset collection icons test')

    with patch.object(icon_manager.coingecko.session, 'get', wraps=mock_coingecko):
        icon_dai_op, processed = icon_manager.get_icon(dai_op)
        gevent.joinall(icon_manager.greenlet_manager.greenlets)

    # check that the asset was correctly created
    assert icon_dai_op is None
    assert processed is True
    assert icon_path.exists() is True
    assert times_api_was_queried == 2

    # Try to get the icon for an asset in the same collection
    with patch.object(icon_manager.coingecko.session, 'get', wraps=mock_coingecko):
        icon_dai_eth, processed = icon_manager.get_icon(dai_main)
        gevent.joinall(icon_manager.greenlet_manager.greenlets)

    # check that the api was not queried again and the fail returned is the same
    assert processed is False
    assert times_api_was_queried == 2
    assert icon_path == icon_dai_eth

    # try to get an asset without collection
    with patch.object(icon_manager.coingecko.session, 'get', wraps=mock_coingecko):
        icon_manager.get_icon(eth)
        gevent.joinall(icon_manager.greenlet_manager.greenlets)

    assert icon_manager.iconfile_path(eth).exists()
    assert times_api_was_queried == 4<|MERGE_RESOLUTION|>--- conflicted
+++ resolved
@@ -45,11 +45,7 @@
         identifier='yearn-finance',
         symbol='yfi',
         name='yearn.finance',
-<<<<<<< HEAD
-        image_url='https://assets.coingecko.com/coins/images/11849/small/yearn.jpg?1696485688',  # noqa: E501
-=======
         image_url='https://assets.coingecko.com/coins/images/11849/small/yearn.jpg?1696511720',  # noqa: E501
->>>>>>> d2136605
     )
     data = session_coingecko.asset_data(A_YFI.resolve_to_asset_with_oracles().to_coingecko())
     assert_coin_data_same(data, expected_data, compare_description=False)
